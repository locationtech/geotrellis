package geotrellis.raster.io.geotiff

import geotrellis.raster._
import geotrellis.raster.io.geotiff.writer.GeoTiffWriter
import geotrellis.raster.op.local._

import geotrellis.vector.Extent

import geotrellis.proj4._

import geotrellis.raster.testkit._

import org.scalatest._

class GeoTiffMultiBandTileSpec extends FunSpec
    with Matchers
    with BeforeAndAfterAll
<<<<<<< HEAD
    with RasterMatchers
    with GeoTiffTestUtils 
=======
    with TestEngine
    with GeoTiffTestUtils
>>>>>>> 6c260e68
    with TileBuilders {

  override def afterAll = purge

  describe ("GeoTiffMultiBandTile creation") {

    it("should create GeoTiffMultiBandTile from ArrayMultiBandTile") {
      val original =
        ArrayMultiBandTile(
          ArrayTile(Array.ofDim[Int](15*10).fill(1), 15, 10),
          ArrayTile(Array.ofDim[Int](15*10).fill(2), 15, 10),
          ArrayTile(Array.ofDim[Int](15*10).fill(3), 15, 10)
        )

      val gtm = GeoTiffMultiBandTile(original)

      assertEqual(gtm.band(0), original.band(0))
      assertEqual(gtm.band(1), original.band(1))
      assertEqual(gtm.band(2), original.band(2))
    }

    it("should create GeoTiffMultiBandTile from large Float32 ArrayMultiBandTile for Striped") {
      val original =
        ArrayMultiBandTile(
          ArrayTile(Array.ofDim[Float](150*140).fill(1.0f), 150, 140),
          ArrayTile(Array.ofDim[Float](150*140).fill(2.0f), 150, 140),
          ArrayTile(Array.ofDim[Float](150*140).fill(3.0f), 150, 140)
        )

      val gtm = GeoTiffMultiBandTile(original)

      assertEqual(gtm.band(0), original.band(0))
      assertEqual(gtm.band(1), original.band(1))
      assertEqual(gtm.band(2), original.band(2))
    }

    it("should create GeoTiffMultiBandTile from large Float32 ArrayMultiBandTile for Tiled") {
      val original =
        ArrayMultiBandTile(
          ArrayTile(Array.ofDim[Float](150*140).fill(1.0f), 150, 140),
          ArrayTile(Array.ofDim[Float](150*140).fill(2.0f), 150, 140),
          ArrayTile(Array.ofDim[Float](150*140).fill(3.0f), 150, 140)
        )

      val gtm = GeoTiffMultiBandTile(original, GeoTiffOptions(Tiled(16, 16)))

      assertEqual(gtm.band(0), original.band(0))
      assertEqual(gtm.band(1), original.band(1))
      assertEqual(gtm.band(2), original.band(2))
    }

    it("should create GeoTiffMultiBandTile from large Short ArrayMultiBandTile for Tiled") {
      val original =
        ArrayMultiBandTile(
          ArrayTile(Array.ofDim[Short](150*140).fill(1.toShort), 150, 140),
          ArrayTile(Array.ofDim[Short](150*140).fill(2.toShort), 150, 140),
          ArrayTile(Array.ofDim[Short](150*140).fill(3.toShort), 150, 140)
        )

      val gtm = GeoTiffMultiBandTile(original, GeoTiffOptions(Tiled(32, 32)))

      assertEqual(gtm.band(0), original.band(0))
      assertEqual(gtm.band(1), original.band(1))
      assertEqual(gtm.band(2), original.band(2))
    }

    it("should create GeoTiffMultiBandTile from Double ArrayMultiBandTile for Tiled, write and read and match") {
      val path = "/tmp/geotiff-writer.tif"

      val band1 = ArrayTile( (0 until (3000)).map(_.toDouble).toArray, 50, 60)
      val band2 = ArrayTile( (3000 until (6000)).map(_.toDouble).toArray, 50, 60)
      val band3 = ArrayTile( (6000 until (9000)).map(_.toDouble).toArray, 50, 60)
      val original =
        ArrayMultiBandTile(
          band1,
          band2,
          band3
        )

      val gtm = GeoTiffMultiBandTile(original, GeoTiffOptions(Tiled(16, 16)))
      val geoTiff = MultiBandGeoTiff(gtm, Extent(100.0, 40.0, 120.0, 42.0), LatLng)
      geoTiff.write(path)

      addToPurge(path)

      val actual = MultiBandGeoTiff(path).tile

      assertEqual(actual.band(0), band1)
      assertEqual(actual.band(1), band2)
      assertEqual(actual.band(2), band3)
    }
  }

  describe("MutliBand subset methods") {

    it("subset should be inexpensive") {
      val tile0 = MultiBandGeoTiff(geoTiffPath("3bands/int32/3bands-striped-pixel.tif"))
      val tile1 = tile0.subset(List(1, 2, 0))

      tile0.band(0) should be theSameInstanceAs tile1.band(2)
      tile0.band(1) should be theSameInstanceAs tile1.band(0)
      tile0.band(2) should be theSameInstanceAs tile1.band(1)
    }

    it("subset result should have correct bandCount") {
      val tile0 = MultiBandGeoTiff(geoTiffPath("3bands/int32/3bands-striped-pixel.tif"))
      val tile1 = tile0.subset(List(1, 2, 0))
      val tile2 = tile0.subset(List(1, 2))

      tile1.bandCount should be (3)
      tile2.bandCount should be (2)
    }

    it("subset result should work properly with foreach") {
      val tile0 = MultiBandGeoTiff(geoTiffPath("3bands/int32/3bands-striped-pixel.tif"))
      val tile1 = tile0.subset(List(1, 2, 0))
      val tile2 = tile1.subset(List(1, 2, 0))

      tile0.band(0).foreach { z => z should be (1) }
      tile0.band(1).foreach { z => z should be (2) }
      tile0.band(2).foreach { z => z should be (3) }
      tile1.band(2).foreach { z => z should be (1) }
      tile1.band(0).foreach { z => z should be (2) }
      tile1.band(1).foreach { z => z should be (3) }
      tile2.band(0).foreach { z => z should be (3) }
      tile2.band(1).foreach { z => z should be (1) }
      tile2.band(2).foreach { z => z should be (2) }
    }

    it("should disallow \"invalid\" subsets") {
      val tile0 = MultiBandGeoTiff(geoTiffPath("3bands/int32/3bands-striped-pixel.tif"))
      an [IllegalArgumentException] should be thrownBy {
        tile0.subset(0,1,2,3) // There are only 3 bands
      }
    }
  }

  describe("GeoTiffMultiBandTile map") {

    it("should map a single band, striped, pixel interleave") {

      val tile =
        MultiBandGeoTiff(geoTiffPath("3bands/int32/3bands-striped-pixel.tif")).tile.map(1)(_ + 3)

      tile.band(0).foreach { z => z should be (1) }
      tile.band(1).foreach { z => z should be (5) }
      tile.band(2).foreach { z => z should be (3) }
    }

    it("should map a single band, tiled, pixel interleave") {

      val tile =
        MultiBandGeoTiff(geoTiffPath("3bands/int32/3bands-tiled-pixel.tif")).tile.map(1)(_ + 3)

      tile.band(0).foreach { z => z should be (1) }
      tile.band(1).foreach { z => z should be (5) }
      tile.band(2).foreach { z => z should be (3) }
    }

    it("should map a single band, striped, band interleave") {

      val tile =
        MultiBandGeoTiff(geoTiffPath("3bands/int32/3bands-striped-band.tif")).tile.map(1)(_ + 3)

      tile.band(0).foreach { z => z should be (1) }
      tile.band(1).foreach { z => z should be (5) }
      tile.band(2).foreach { z => z should be (3) }
    }

    it("should map a single band, tiled, band interleave") {

      val tile =
        MultiBandGeoTiff(geoTiffPath("3bands/int32/3bands-tiled-band.tif")).tile.map(1)(_ + 3)

      tile.band(0).foreach { z => z should be (1) }
      tile.band(1).foreach { z => z should be (5) }
      tile.band(2).foreach { z => z should be (3) }
    }

    it("should map over all bands, pixel interleave") {

      val tile =
        MultiBandGeoTiff(geoTiffPath("3bands/int32/3bands-striped-pixel.tif")).tile.map { (b, z) => b * 10 + z }

      tile.band(0).foreach { z => z should be (1) }
      tile.band(1).foreach { z => z should be (12) }
      tile.band(2).foreach { z => z should be (23) }
    }

    it("should map over all bands, tiled") {

      val tile =
        MultiBandGeoTiff(geoTiffPath("3bands/int32/3bands-tiled-pixel.tif")).tile.map { (b, z) => ((b+1) * 10) + z }

      tile.band(0).foreach { z => z should be (11) }
      tile.band(1).foreach { z => z should be (22) }
      tile.band(2).foreach { z => z should be (33) }
    }

    it("should mapDouble a single band, striped, pixel interleave") {

      val tile =
        MultiBandGeoTiff(geoTiffPath("3bands/int32/3bands-striped-pixel.tif")).tile.convert(TypeDouble).mapDouble(1)(_ + 3.3)

      tile.band(0).foreach { z => z should be (1) }
      tile.band(1).foreach { z => z should be (5) }
      tile.band(2).foreach { z => z should be (3) }
    }

    it("should mapDouble a single band, tiled, band interleave") {

      val tile =
        MultiBandGeoTiff(geoTiffPath("3bands/int32/3bands-tiled-band.tif")).tile.convert(TypeDouble).mapDouble(1)(_ + 3.3)

      tile.band(0).foreach { z => z should be (1) }
      tile.band(1).foreach { z => z should be (5) }
      tile.band(2).foreach { z => z should be (3) }
    }

  }

  describe("GeoTiffMultiBandTile foreach") {

    it("should foreach a single band, striped, pixel interleave") {

      val tile =
        MultiBandGeoTiff(geoTiffPath("3bands/int32/3bands-striped-pixel.tif")).tile

      val cellCount = tile.band(1).toArray.size

      var count = 0
      tile.foreach(1) { z =>
        z should be (2)
        count += 1
      }
      count should be (cellCount)
    }

    it("should foreach a single band, tiled, pixel interleave") {

      val tile =
        MultiBandGeoTiff(geoTiffPath("3bands/int32/3bands-tiled-pixel.tif")).tile

      val cellCount = tile.band(1).toArray.size

      var count = 0
      tile.foreach(1) { z =>
        z should be (2)
        count += 1
      }
      count should be (cellCount)
    }

    it("should foreach a single band, striped, band interleave") {

      val tile =
        MultiBandGeoTiff(geoTiffPath("3bands/int32/3bands-striped-band.tif")).tile

      val cellCount = tile.band(1).toArray.size

      var count = 0
      tile.foreach(1) { z =>
        z should be (2)
        count += 1
      }
      count should be (cellCount)
    }

    it("should foreach a single band, tiled, band interleave") {

      val tile =
        MultiBandGeoTiff(geoTiffPath("3bands/int32/3bands-tiled-band.tif")).tile

      val cellCount = tile.band(1).toArray.size

      var count = 0
      tile.foreach(1) { z =>
        z should be (2)
        count += 1
      }
      count should be (cellCount)
    }

    it("should foreachDouble all bands, striped, pixel interleave") {

      val tile =
        MultiBandGeoTiff(geoTiffPath("3bands/int32/3bands-striped-pixel.tif")).tile

      val cellCount = tile.band(1).toArray.size

      val counts = Array.ofDim[Int](3)
      tile.foreachDouble { (b, z) =>
        z should be (b + 1.0)
        counts(b) += 1
      }

      counts(0)  should be (cellCount)
      counts(1)  should be (cellCount)
      counts(2)  should be (cellCount)
    }

    it("should foreachDouble all bands, tiled, pixel interleave") {

      val tile =
        MultiBandGeoTiff(geoTiffPath("3bands/int32/3bands-tiled-pixel.tif")).tile

      val cellCount = tile.band(1).toArray.size

      val counts = Array.ofDim[Int](3)
      tile.foreachDouble { (b, z) =>
        z should be (b + 1.0)
        counts(b) += 1
      }

      counts(0)  should be (cellCount)
      counts(1)  should be (cellCount)
      counts(2)  should be (cellCount)
    }

    it("should foreachDouble all bands, striped, band interleave") {

      val tile =
        MultiBandGeoTiff(geoTiffPath("3bands/int32/3bands-striped-band.tif")).tile

      val cellCount = tile.band(1).toArray.size

      val counts = Array.ofDim[Int](3)
      tile.foreachDouble { (b, z) =>
        z should be (b + 1.0)
        counts(b) += 1
      }

      counts(0)  should be (cellCount)
      counts(1)  should be (cellCount)
      counts(2)  should be (cellCount)
    }

    it("should foreachDouble all bands, tiled, band interleave") {

      val tile =
        MultiBandGeoTiff(geoTiffPath("3bands/int32/3bands-tiled-band.tif")).tile

      val cellCount = tile.band(1).toArray.size

      val counts = Array.ofDim[Int](3)
      tile.foreachDouble { (b, z) =>
        z should be (b + 1.0)
        counts(b) += 1
      }

      counts(0)  should be (cellCount)
      counts(1)  should be (cellCount)
      counts(2)  should be (cellCount)
    }

  }

}<|MERGE_RESOLUTION|>--- conflicted
+++ resolved
@@ -15,13 +15,8 @@
 class GeoTiffMultiBandTileSpec extends FunSpec
     with Matchers
     with BeforeAndAfterAll
-<<<<<<< HEAD
     with RasterMatchers
     with GeoTiffTestUtils 
-=======
-    with TestEngine
-    with GeoTiffTestUtils
->>>>>>> 6c260e68
     with TileBuilders {
 
   override def afterAll = purge
