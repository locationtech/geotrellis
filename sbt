--- conflicted
+++ resolved
@@ -77,13 +77,6 @@
 }
 
 make_url () {
-<<<<<<< HEAD
-  groupid="$1"
-  category="$2"
-  version="$3"
-  
-  echo "http://repo.typesafe.com/typesafe/ivy-releases/org.scala-sbt/sbt-launch/$version/jars/sbt-launch.jar"
-=======
   version="$1"
 
   case "$version" in
@@ -92,7 +85,6 @@
     0.11.[12]) echo "$sbt_launch_repo/org.scala-tools.sbt/sbt-launch/$version/sbt-launch.jar" ;;
             *) echo "$sbt_launch_repo/org.scala-sbt/sbt-launch/$version/sbt-launch.jar" ;;
   esac
->>>>>>> 2dcf0b7c
 }
 
 init_default_option_file () {
@@ -252,11 +244,7 @@
 
   mkdir -p "${jar%/*}" && {
     if which curl >/dev/null; then
-<<<<<<< HEAD
-      curl --fail --silent -L "$url" --output "$jar"
-=======
       curl --fail --silent --location "$url" --output "$jar"
->>>>>>> 2dcf0b7c
     elif which wget >/dev/null; then
       wget --quiet -O "$jar" "$url"
     fi
