/**************************************************************************
 * Copyright (c) 2014 Azavea.
 * 
 * Licensed under the Apache License, Version 2.0 (the "License");
 * you may not use this file except in compliance with the License.
 * You may obtain a copy of the License at
 * 
 * http://www.apache.org/licenses/LICENSE-2.0
 * 
 * Unless required by applicable law or agreed to in writing, software
 * distributed under the License is distributed on an "AS IS" BASIS,
 * WITHOUT WARRANTIES OR CONDITIONS OF ANY KIND, either express or implied.
 * See the License for the specific language governing permissions and
 * limitations under the License.
 **************************************************************************/

package geotrellis.raster.op.local

import geotrellis._

/**
 * Operation to get the hyperbolic tangent of values.
 */
object Tanh extends Serializable {
  /**
   * Takes the hyperbolic tan of each raster cell value.
   * @info Always returns a double raster.
   */
<<<<<<< HEAD
  def apply(r:Op[Raster]) = 
    r.map(_.convert(TypeDouble)
           .mapDouble(z => math.tanh(z)))
     .withName("Tanh")
}

/**
 * Operation to get the hyperbolic tangent of values.
 */
trait TanhMethods { self: Raster =>
  /** Takes the hyperboic cosine of each raster cell value.
    * @info Always returns a double raster.
    */
  def localTanh() =
    Tanh(self)
=======
  def apply(r: Raster): Raster = 
    r.convert(TypeDouble)
     .mapDouble(z => math.tanh(z))
>>>>>>> 72a9e4e0
}<|MERGE_RESOLUTION|>--- conflicted
+++ resolved
@@ -26,11 +26,9 @@
    * Takes the hyperbolic tan of each raster cell value.
    * @info Always returns a double raster.
    */
-<<<<<<< HEAD
-  def apply(r:Op[Raster]) = 
-    r.map(_.convert(TypeDouble)
-           .mapDouble(z => math.tanh(z)))
-     .withName("Tanh")
+  def apply(r: Raster): Raster = 
+    r.convert(TypeDouble)
+     .mapDouble(z => math.tanh(z))
 }
 
 /**
@@ -42,9 +40,4 @@
     */
   def localTanh() =
     Tanh(self)
-=======
-  def apply(r: Raster): Raster = 
-    r.convert(TypeDouble)
-     .mapDouble(z => math.tanh(z))
->>>>>>> 72a9e4e0
 }