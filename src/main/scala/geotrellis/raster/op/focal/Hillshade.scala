--- conflicted
+++ resolved
@@ -33,18 +33,8 @@
     var cosAz = 0.0
     var sinAz = 0.0
 
-<<<<<<< HEAD
-    var cols = 0
-    var y = -1
-
-    override val traversalStrategy = Some(TraversalStrategy.ScanLine)
-
     def init(r:Raster,az:Double,al:Double,z:Double,reOpt:Option[RasterExtent]) = {
-      super.init(r,None)
-=======
-    def init(r:Raster,az:Double,al:Double,z:Double) = {
-      super.init(r)
->>>>>>> b4960fda
+      super.init(r,reOpt)
 
       azimuth = radians(90.0 - az)
       zenith = radians(90.0 - al)
