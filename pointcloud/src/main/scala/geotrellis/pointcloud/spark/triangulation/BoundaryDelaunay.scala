--- conflicted
+++ resolved
@@ -35,14 +35,6 @@
       import dt.predicates._
       implicit val trans = dt.pointSet.getCoordinate(_)
 
-      val center = circleCenter(getDest(tri), getDest(getNext(tri)), getDest(getNext(getNext(tri))))
-      val radius = center.distance(new Coordinate(dt.pointSet.getX(getDest(tri)), dt.pointSet.getY(getDest(tri))))
-      val ppd = new PointPairDistance
-
-<<<<<<< HEAD
-      DistanceToPoint.computeDistance(extent.toPolygon.jtsGeom, center, ppd)
-      ppd.getDistance < radius
-=======
   /*
    * A function to convert an original triangle (referencing HalfEdge and Vertex)
    * to a local triangle (referencing ResultEdge and Vertex).  The return value
@@ -74,7 +66,6 @@
       case None => {
         None
       }
->>>>>>> e651d9ce
     }
 
     /*
@@ -200,48 +191,6 @@
           )
         )
 
-<<<<<<< HEAD
-      // val idx =
-      //   TriangleMap.regularizeTriangleIndex(
-      //     halfEdgeTable.getDest(copy),
-      //     halfEdgeTable.getDest(halfEdgeTable.getNext(copy)),
-      //     halfEdgeTable.getDest(halfEdgeTable.getNext(halfEdgeTable.getNext(copy)))
-      //   )
-
-      triangles += (a, b, c) -> copy
-      // println(s"COPY CONV END")
-      // print(s" ADDIN TRIANGLE ${idx}: ")
-      // showBoundingLoop(tri)
-      // println("      ADD +++++++++")
-      // r.showBoundingLoop(copy)
-      copy
-    }
-
-    def recursiveAddTris(e0: HalfEdge, opp0: ResultEdge): Unit = {
-      import dt.halfEdgeTable._
-
-      //println("recursiveAddTris")
-      val workQueue = collection.mutable.Queue( (e0, opp0) )
-
-      while (!workQueue.isEmpty) {
-        val (e, opp) = workQueue.dequeue
-        //println(s"     WORKING ON:")
-        //showLoop(e)
-        //halfEdgeTable.showLoop(opp)
-        //println(s"=======")
-        val isOuterEdge = outerEdges.contains((getSrc(e), getDest(e)))
-        val isFlipOuterEdge = {
-          val flip = halfEdgeTable.getFlip(opp)
-          halfEdgeTable.getDest(halfEdgeTable.getNext(halfEdgeTable.getNext(halfEdgeTable.getNext(flip)))) != halfEdgeTable.getDest(flip)
-        }
-        if (!isOuterEdge && isFlipOuterEdge) {
-          //  opp.flip must be boundary edge (isn't interior to triangle)
-          lookupTriangle(e) match {
-            case Some(tri) =>
-              //println(s"    --- FOUND TRIANGLE:")
-              //halfEdgeTable.showLoop(tri)
-              halfEdgeTable.join(opp, tri)
-=======
   val innerLoop = collection.mutable.ListBuffer.empty[(HalfEdge, ResultEdge)]
   //var innerLoop: (HalfEdge, ResultEdge) = (-1, -1)
 
@@ -270,30 +219,10 @@
             //println(s"    --- FOUND TRIANGLE:")
             //navigator.showLoop(tri)
             navigator.join(opp, tri)
->>>>>>> e651d9ce
             // r.joinTriangles(opp, tri)
             // println(s"    JOIN FOUND TRIANGLE")
             // r.showBoundingLoop(r.getFlip(r.getNext(tri)))
             // r.showBoundingLoop(r.getFlip(r.getNext(opp)))
-<<<<<<< HEAD
-            case None =>
-              //println("     --- DID NOT FIND TRIANGLE")
-              val tri = copyConvertTriangle(e)
-              halfEdgeTable.join(opp, tri)
-
-              if (circumcircleLeavesExtent(boundingExtent)(e)) {
-                //println("         Triangle circle leaves extent")
-        //        val tri = copyConvertTriangle(e)
-
-                //print("         ")
-                //halfEdgeTable.showLoop(tri)
-        //        halfEdgeTable.join(opp, tri)
-
-                workQueue.enqueue( (getFlip(getNext(e)), halfEdgeTable.getNext(tri)) )
-                workQueue.enqueue( (getFlip(getNext(getNext(e))), halfEdgeTable.getNext(halfEdgeTable.getNext(tri))) )
-              }
-          }
-=======
           case None =>
             // We haven't been here yet, so create a triangle to mirror the one referred to by e, and link opp to it.
             // (If that triangle belongs in the boundary, otherwise, mark opp as part of the inner ring for later)
@@ -316,70 +245,10 @@
               innerLoop += ((e, opp))
               //innerLoop = (e, opp)
             }
->>>>>>> e651d9ce
         }
       }
     }
 
-<<<<<<< HEAD
-    def copyConvertBoundingTris(): ResultEdge = {
-      import dt.halfEdgeTable._
-
-      //println("copyConvertBoundingTris")
-      // val newBound: ResultEdge = copyConvertBoundingLoop(boundary, copyConvertEdge(boundary))
-      val newBound: ResultEdge = copyConvertBoundingLoop()
-      var e = dt.boundary
-      var ne = newBound
-      val boundingTris = collection.mutable.Set.empty[Int]
-      do {
-        // println(s"in CCBT $e")
-        recursiveAddTris(getFlip(e), ne)
-        e = getNext(e)
-        ne = halfEdgeTable.getNext(ne)
-      } while (e != dt.boundary)
-
-      // // Add fans of boundary edges
-      // do {
-      //   var rot = e
-      //   var rotNe = ne
-      //   do {
-      //     val flip = getFlip(rot)
-
-      //     val isOuterEdge = outerEdges.contains((getSrc(flip), getDest(flip)))
-      //     if (!isOuterEdge) {
-      //       lookupTriangle(flip) match {
-      //         case Some(tri) =>
-      //           if(rotNe != halfEdgeTable.getFlip(tri)) {
-      //             halfEdgeTable.join(rotNe, tri)
-      //             // halfEdgeTable.joinTriangles(rotNe, tri)
-      //           }
-      //         case None =>
-      //           val tri = copyConvertTriangle(flip)
-      //           halfEdgeTable.join(rotNe, tri)
-      //           // halfEdgeTable.joinTriangles(rotNe, tri)
-      //           assert(halfEdgeTable.rotCWSrc(rotNe) == halfEdgeTable.getNext(tri))
-      //       }
-      //     }
-      //     rot = rotCWSrc(rot)
-      //     rotNe = halfEdgeTable.rotCWSrc(rotNe)
-      //     assert(getDest(rot) == halfEdgeTable.getDest(rotNe))
-      //     assert(getSrc(rot) == halfEdgeTable.getSrc(rotNe))
-      //   } while(rot != e)
-
-      //   e = getNext(e)
-      //   ne = halfEdgeTable.getNext(ne)
-      // } while(e != dt.boundary)
-
-      assert(ne == newBound)
-      newBound
-    }
-
-    val boundary =
-      if (dt.isLinear)
-        copyConvertLinearBound
-      else
-        copyConvertBoundingTris
-=======
   def fillInnerLoop(): Unit = {
     import dt.navigator._
 
@@ -400,7 +269,7 @@
           println(s"Inconsistent state: e = [${getSrc(e)} -> ${getDest(e)}], o = [${navigator.getSrc(o)} -> ${navigator.getDest(o)}]")
           return ()
         }
-        
+
         // pulse (debug)
         println(s"e = ${(getSrc(e), getDest(e), getDest(getNext(e)))}, o = [${navigator.getSrc(o)} -> ${navigator.getDest(o)}]")
 
@@ -413,7 +282,7 @@
 
           case None =>
             // not at the boundary.  Keep going.
-            
+
             lookupTriangle(e) match {
               case None =>
                 // bounding triangle has not yet been added
@@ -471,7 +340,7 @@
 
     // display the original inner loop
     val vs = collection.mutable.ListBuffer((dt.verts.getX(navigator.getSrc(o)), dt.verts.getY(navigator.getSrc(o))))
-    val path = collection.mutable.ListBuffer.empty[(ResultEdge, HalfEdge, ResultEdge)] // (o, e, ONext) 
+    val path = collection.mutable.ListBuffer.empty[(ResultEdge, HalfEdge, ResultEdge)] // (o, e, ONext)
     var lim = 0
     do {
       val oNext = navigator.getFlip(navigator.getNext(o))
@@ -504,7 +373,7 @@
       o = oInit
       e = eInit
       println(s"oNext = [${navigator.getSrc(oNext)} -> ${navigator.getDest(oNext)}]")
-      
+
       if (getSrc(e) != navigator.getSrc(o) || getDest(e) != navigator.getDest(o)) {
         // send out accumulated triangles (debug)
         new java.io.PrintWriter("buffer.wkt") { write(geotrellis.vector.io.wkt.WKT.write(MultiPolygon(polys))); close }
@@ -645,7 +514,6 @@
     assert(ne == newBound)
     newBound
   }
->>>>>>> e651d9ce
 
     BoundaryDelaunay(DelaunayPointSet(verts.toMap), halfEdgeTable, triangles, boundary, isLinear)
   }
