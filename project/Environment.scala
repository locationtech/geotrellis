--- conflicted
+++ resolved
@@ -21,11 +21,7 @@
     Properties.envOrElse(environmentVariable, default)
 
   lazy val hadoopVersion  = either("SPARK_HADOOP_VERSION", "2.2.0")
-<<<<<<< HEAD
-  lazy val sparkVersion   = either("SPARK_VERSION", "1.3.0")
-=======
   lazy val sparkVersion   = either("SPARK_VERSION", "1.3.1")
->>>>>>> 4d2d2d37
 
   lazy val javaGdalDir    = either("JAVA_GDAL_DIR", "/usr/local/lib")
 }