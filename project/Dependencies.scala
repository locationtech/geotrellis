--- conflicted
+++ resolved
@@ -63,9 +63,7 @@
 
   val slickPG      = "com.github.tminglei" %% "slick-pg" % "0.14.3"
 
-<<<<<<< HEAD
   val pdal         = "io.pdal" %% "pdal" % "1.4.0"
-=======
+
   val parserCombinators = "org.scala-lang.modules" %% "scala-parser-combinators" % "1.0.4"
->>>>>>> 4ad402ee
 }