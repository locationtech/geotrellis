--- conflicted
+++ resolved
@@ -18,26 +18,18 @@
 
 object Version {
   val geotrellis  = "0.10.0-SNAPSHOT"
-<<<<<<< HEAD
-=======
   /* Even though we support cross-build to 2.11 the default target is scala 2.10 primarily because Cloudera
    * (and likely others) spark distributions target 2.10 in their default spark-assembly.jar.
    * One can envoke the cross-build to 2.11 by prefixing command with '+' (ex: + assembly)
    * Until the deployment of spark on 2.11 is fully addressed we are going to target 2.10 to minimize confusion.
    */
->>>>>>> 67a1a43c
   val scala       = "2.10.4"
   val geotools    = "11.0"
   val akka        = "2.3.9"
   val spray       = "1.3.2"
   val jackson     = "1.6.1"  
   val monocle     = "1.0.1"
-<<<<<<< HEAD
-  lazy val hadoop      = either("SPARK_HADOOP_VERSION", "2.5.0")
-  lazy val spark       = either("SPARK_VERSION", "1.2.0")
   val accumulo    = "1.6.2"
-=======
   lazy val hadoop      = Environment.hadoopVersion
   lazy val spark       = Environment.sparkVersion
->>>>>>> 67a1a43c
 }