import Dependencies._
import UnidocKeys._

lazy val commonSettings = Seq(
  version := Version.geotrellis,
  scalaVersion := Version.scala,
  description := Info.description,
  organization := "com.azavea.geotrellis",
  licenses := Seq("Apache-2.0" -> url("http://www.apache.org/licenses/LICENSE-2.0.html")),
  homepage := Some(url(Info.url)),
  scalacOptions ++= Seq(
    "-deprecation",
    "-unchecked",
    "-feature",
    "-language:implicitConversions",
    "-language:reflectiveCalls",
    "-language:higherKinds",
    "-language:postfixOps",
    "-language:existentials",
    "-language:experimental.macros",
    "-feature"),
  publishMavenStyle := true,
  publishArtifact in Test := false,
  pomIncludeRepository := { _ => false },

  bintrayOrganization := Some("azavea"),
  bintrayRepository := "geotrellis",
  bintrayVcsUrl := Some("https://github.com/geotrellis/geotrellis.git"),
  bintrayPackageLabels := Info.tags,

  addCompilerPlugin("org.spire-math" % "kind-projector" % "0.9.0" cross CrossVersion.binary),

  addCompilerPlugin("org.scalamacros" %% "paradise" % "2.1.0" cross CrossVersion.full),

  pomExtra := (
    <scm>
      <url>git@github.com:geotrellis/geotrellis.git</url>
      <connection>scm:git:git@github.com:geotrellis/geotrellis.git</connection>
      </scm>
      <developers>
      <developer>
      <id>echeipesh</id>
      <name>Eugene Cheipesh</name>
      <url>http://github.com/echeipesh/</url>
        </developer>
      <developer>
      <id>lossyrob</id>
      <name>Rob Emanuele</name>
      <url>http://github.com/lossyrob/</url>
        </developer>
      </developers>),
  shellPrompt := { s => Project.extract(s).currentProject.id + " > " },
  dependencyUpdatesExclusions := moduleFilter(organization = "org.scala-lang"),

  resolvers ++= Seq(
    "geosolutions" at "http://maven.geo-solutions.it/",
    "osgeo" at "http://download.osgeo.org/webdav/geotools/"
  )
)

lazy val root = Project("geotrellis", file(".")).
  aggregate(
    raster,
    rasterTest,
    vector,
    vectorTest,
    proj4,
    spark,
    sparkEtl,
    s3,
    accumulo,
    cassandra,
    hbase,
    geowave,
    geotools,
    geomesa,
    slick,
    vectortile
  ).
  settings(commonSettings: _*).
  settings(
    scalacOptions in (ScalaUnidoc, unidoc) += "-Ymacro-expand:none",
    initialCommands in console :=
      """
      import geotrellis.raster._
      import geotrellis.vector._
      import geotrellis.proj4._
      import geotrellis.spark._
      """
  )
  .settings(unidocSettings: _*)

lazy val macros = Project("macros", file("macros")).
  settings(commonSettings: _*)

lazy val vectortile = Project("vectortile", file("vectortile"))
  .dependsOn(vector)
  .settings(commonSettings: _*)

lazy val vector = Project("vector", file("vector")).
  dependsOn(proj4, util).
  settings(commonSettings: _*)

lazy val vectorTest = Project("vector-test", file("vector-test")).
  dependsOn(vector, vectorTestkit).
  settings(commonSettings: _*)

lazy val vectorTestkit = Project("vector-testkit", file("vector-testkit")).
  dependsOn(raster, vector).
  settings(commonSettings: _*)

lazy val proj4 = Project("proj4", file("proj4")).
  settings(commonSettings: _*).
  settings(javacOptions ++= Seq("-encoding", "UTF-8"))

lazy val raster = Project("raster", file("raster")).
  dependsOn(util, macros, vector).
  settings(commonSettings: _*)

lazy val rasterTest = Project("raster-test", file("raster-test")).
  dependsOn(raster, rasterTestkit, vectorTestkit).
  settings(commonSettings: _*)

lazy val rasterTestkit = Project("raster-testkit", file("raster-testkit")).
  dependsOn(raster, vector).
  settings(commonSettings: _*)

lazy val slick = Project("slick", file("slick")).
  dependsOn(vector).
  settings(commonSettings: _*)

lazy val spark = Project("spark", file("spark")).
  dependsOn(util, raster, rasterTestkit % "provided;test->test").
  settings(commonSettings: _*)

lazy val sparkTestkit: Project = Project("spark-testkit", file("spark-testkit")).
  dependsOn(rasterTestkit, spark % "provided").
  settings(commonSettings: _*)

lazy val s3 = Project("s3", file("s3")).
  dependsOn(sparkTestkit % "test->test", spark % "provided;test->test").
  settings(commonSettings: _*)

lazy val accumulo = Project("accumulo", file("accumulo")).
  dependsOn(sparkTestkit % "test->test", spark % "provided;test->test").
  settings(commonSettings: _*)

lazy val cassandra = Project("cassandra", file("cassandra")).
  dependsOn(sparkTestkit % "test->test", spark % "provided;test->test").
  settings(commonSettings: _*)

lazy val hbase = Project("hbase", file("hbase")).
  dependsOn(sparkTestkit % "test->test", spark % "provided;test->test").
  settings(commonSettings: _*)

lazy val sparkEtl = Project(id = "spark-etl", base = file("spark-etl")).
  dependsOn(spark, s3, accumulo, cassandra, hbase).
  settings(commonSettings: _*)

lazy val geotools = Project("geotools", file("geotools")).
  dependsOn(raster, vector, proj4, vectorTestkit % "test->test", rasterTest % "test->test").
  settings(commonSettings: _*)

<<<<<<< HEAD
lazy val geomesa = Project("geomesa", file("geomesa")).
=======
lazy val geowave = Project("geowave", file("geowave")).
>>>>>>> 644c32ba
  dependsOn(sparkTestkit % "test->test", spark % "provided;test->test", geotools, accumulo % "provided;test->test").
  settings(commonSettings: _*)

lazy val shapefile = Project("shapefile", file("shapefile")).
  dependsOn(raster, rasterTestkit % "test").
  settings(commonSettings: _*)

lazy val util = Project("util", file("util")).
  settings(commonSettings: _*)

lazy val docExamples = Project("doc-examples", file("doc-examples")).
  dependsOn(spark, s3, accumulo, cassandra, hbase, spark % "test->test", sparkTestkit % "test->test").
  settings(commonSettings: _*)<|MERGE_RESOLUTION|>--- conflicted
+++ resolved
@@ -72,8 +72,8 @@
     cassandra,
     hbase,
     geowave,
-    geotools,
     geomesa,
+    geotools,    
     slick,
     vectortile
   ).
@@ -161,11 +161,11 @@
   dependsOn(raster, vector, proj4, vectorTestkit % "test->test", rasterTest % "test->test").
   settings(commonSettings: _*)
 
-<<<<<<< HEAD
 lazy val geomesa = Project("geomesa", file("geomesa")).
-=======
+  dependsOn(sparkTestkit % "test->test", spark % "provided;test->test", geotools, accumulo % "provided;test->test").
+  settings(commonSettings: _*)
+
 lazy val geowave = Project("geowave", file("geowave")).
->>>>>>> 644c32ba
   dependsOn(sparkTestkit % "test->test", spark % "provided;test->test", geotools, accumulo % "provided;test->test").
   settings(commonSettings: _*)
 
