--- conflicted
+++ resolved
@@ -35,13 +35,8 @@
     read(path, Some(targetRasterExtent))
 
   /** Reads an arg from the json metadata file. */
-<<<<<<< HEAD
-  private final def read(path: String, targetRasterExtent: Option[RasterExtent]): Tile = {
+  private final def read(path: String, targetRasterExtent: Option[RasterExtent]): Raster = {
     val json = ConfigFactory.parseString(FileSystem.readText(path))
-=======
-  private final def read(path: String, targetRasterExtent: Option[RasterExtent]): Raster = {
-    val json = ConfigFactory.parseString(Filesystem.readText(path))
->>>>>>> 4d17d44a
 
     val cellType =
       json.getString("datatype") match {
