--- conflicted
+++ resolved
@@ -16,6 +16,7 @@
 
 package geotrellis.raster.io.geotiff.reader
 
+import geotrellis.raster.io.Filesystem
 import geotrellis.raster.io.geotiff.reader.utils.ByteBufferUtils._
 import geotrellis.raster.io.geotiff.reader.Tags._
 
@@ -28,19 +29,11 @@
     extends RuntimeException(msg)
 
 object GeoTiffReader {
-<<<<<<< HEAD
   def apply(path: String): GeoTiffReader =
-    apply(Source.fromFile(path)(Codec.ISO8859))
-
-  def apply(source: BufferedSource): GeoTiffReader =
-    GeoTiffReader(ByteBuffer.wrap(source.map(_.toByte).toArray))
-=======
-  def apply(source: BufferedSource): GeoTiffReader =
-    GeoTiffReader(source.map(_.toByte).toArray)
+    apply(Filesystem.slurp(path))
 
   def apply(bytes: Array[Byte]): GeoTiffReader =
     GeoTiffReader(ByteBuffer.wrap(bytes, 0, bytes.size))
->>>>>>> b88d9ff5
 }
 
 case class GeoTiffReader(byteBuffer: ByteBuffer) {
