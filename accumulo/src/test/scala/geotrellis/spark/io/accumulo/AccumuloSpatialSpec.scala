--- conflicted
+++ resolved
@@ -8,55 +8,22 @@
 import geotrellis.spark.testfiles.TestFiles
 import geotrellis.spark._
 
-<<<<<<< HEAD
 class AccumuloSpatialSpec
-  extends PersistenceSpec[SpatialKey, Tile, RasterMetaData]
+  extends PersistenceSpec[SpatialKey, Tile, RasterMetaData[SpatialKey]]
     with SpatialKeyIndexMethods
     with TestEnvironment
     with AccumuloTestEnvironment
-=======
-abstract class AccumuloSpatialSpec
-  extends PersistenceSpec[SpatialKey, Tile, RasterMetaData[SpatialKey]]
-    with TestEnvironment
->>>>>>> 5dd0938f
     with TestFiles
     with AllOnesTestTileTests {
 
   implicit val instance = MockAccumuloInstance()
 
-<<<<<<< HEAD
   lazy val reader = AccumuloLayerReader(instance)
   lazy val writer = AccumuloLayerWriter(instance, "tiles", SocketWriteStrategy())
   lazy val deleter = AccumuloLayerDeleter(instance)
   lazy val reindexer = AccumuloLayerReindexer(instance, SocketWriteStrategy())
   lazy val tiles = AccumuloTileReader[SpatialKey, Tile](instance)
   lazy val sample = AllOnesTestFile
-=======
-  lazy val reader = AccumuloLayerReader[SpatialKey, Tile, RasterMetaData[SpatialKey]](instance)
-  lazy val deleter = AccumuloLayerDeleter(instance)
-  lazy val reindexer = AccumuloLayerReindexer[SpatialKey, Tile, RasterMetaData[SpatialKey]](instance, "tiles", ZCurveKeyIndexMethod, SocketWriteStrategy())
-  lazy val tiles = AccumuloTileReader[SpatialKey, Tile](instance)
-  lazy val sample = AllOnesTestFile
-}
-
-class AccumuloSpatialRowMajorSpec extends AccumuloSpatialSpec {
-  lazy val writer = AccumuloLayerWriter[SpatialKey, Tile, RasterMetaData[SpatialKey]](instance, "tiles", RowMajorKeyIndexMethod, SocketWriteStrategy())
-  lazy val copier = AccumuloLayerCopier[SpatialKey, Tile, RasterMetaData[SpatialKey]](instance, reader, writer)
-  lazy val mover  = GenericLayerMover(copier, deleter)
-}
-
-class AccumuloSpatialZCurveSpec extends AccumuloSpatialSpec {
-  lazy val writer = AccumuloLayerWriter[SpatialKey, Tile, RasterMetaData[SpatialKey]](instance, "tiles", ZCurveKeyIndexMethod, SocketWriteStrategy())
-  lazy val copier = AccumuloLayerCopier[SpatialKey, Tile, RasterMetaData[SpatialKey]](instance, reader, writer)
-  lazy val mover  = GenericLayerMover(copier, deleter)
-}
-
-class AccumuloSpatialHilbertSpec extends AccumuloSpatialSpec {
-  lazy val writer = AccumuloLayerWriter[SpatialKey, Tile, RasterMetaData[SpatialKey]](instance, "tiles", HilbertKeyIndexMethod, SocketWriteStrategy())
-  lazy val copier = AccumuloLayerCopier[SpatialKey, Tile, RasterMetaData[SpatialKey]](instance, reader, writer)
-  lazy val mover  = GenericLayerMover(copier, deleter)
-}
->>>>>>> 5dd0938f
 
   lazy val copier = AccumuloLayerCopier(instance, reader, writer)
   lazy val mover  = AccumuloLayerMover(copier, deleter)
