--- conflicted
+++ resolved
@@ -21,7 +21,6 @@
     //   println(s"Attempting to re-add triangle ${(a,b,c)}")
     triangles += TriangleMap.regularizeIndex(a, b, c) -> edge
   }
-<<<<<<< HEAD
 
   def +=(edge: Int): Unit = {
     triangles += {(
@@ -32,13 +31,6 @@
       ),
       edge
     )}
-=======
-    
-  def +=(edge: Int)(implicit het: HalfEdgeTable): Unit = {
-    // if (isTriangle(het.getDest(edge), het.getDest(het.getNext(edge)), het.getDest(het.getNext(het.getNext(edge)))))
-    //   println(s"Attempting to re- add triangle ${(het.getDest(edge), het.getDest(het.getNext(edge)), het.getDest(het.getNext(het.getNext(edge))))}")
-    this += TriangleMap.regularizeIndex(het.getDest(edge), het.getDest(het.getNext(edge)), het.getDest(het.getNext(het.getNext(edge)))) -> edge
->>>>>>> e651d9ce
   }
 
   def -=(idx: TriIdx): Unit = {
