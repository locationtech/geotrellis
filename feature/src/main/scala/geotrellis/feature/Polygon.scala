--- conflicted
+++ resolved
@@ -83,27 +83,15 @@
   def intersection(p: Polygon): PolygonPolygonIntersectionResult =
     jtsGeom.intersection(p.jtsGeom)
 
-<<<<<<< HEAD
-  def &(ps: PointSet): PointSetGeometryIntersectionResult =
+  def &(ps: MultiPoint): MultiPointGeometryIntersectionResult =
     intersection(ps)
-  def intersection(ps: PointSet): PointSetGeometryIntersectionResult =
-    geom.intersection(ps.geom)
-
-  def &(ls: LineSet): OneDimensionsAtLeastOneDimensionsIntersectionResult =
-    intersection(ls)
-  def intersection(ls: LineSet): OneDimensionsAtLeastOneDimensionsIntersectionResult =
-    geom.intersection(ls.geom)
-=======
-  def &(ps: MultiPoint): MultiPointIntersectionResult =
-    intersection(ps)
-  def intersection(ps: MultiPoint): MultiPointIntersectionResult =
+  def intersection(ps: MultiPoint): MultiPointGeometryIntersectionResult =
     jtsGeom.intersection(ps.jtsGeom)
 
-  def &(ls: MultiLine): MultiLineIntersectionResult =
+  def &(ls: MultiLine): OneDimensionAtLeastOneDimensionIntersectionResult =
     intersection(ls)
-  def intersection(ls: MultiLine): MultiLineIntersectionResult =
+  def intersection(ls: MultiLine): OneDimensionAtLeastOneDimensionIntersectionResult =
     jtsGeom.intersection(ls.jtsGeom)
->>>>>>> 98336646
 
   def &(ps: MultiPolygon): MultiPolygonIntersectionResult =
     intersection(ps)
