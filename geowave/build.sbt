--- conflicted
+++ resolved
@@ -26,10 +26,6 @@
   hadoopClient % "provided"
     excludeAll(ExclusionRule(organization = "org.mortbay.jetty"),
       ExclusionRule(organization = "javax.servlet")),
-<<<<<<< HEAD
-  sparkCore % "provided",
-=======
->>>>>>> 22e7a696
   "org.geoserver" % "gs-wms" % "2.8.2"
     excludeAll(ExclusionRule(organization = "org.mortbay.jetty"),
       ExclusionRule(organization = "javax.servlet")),
