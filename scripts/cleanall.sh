--- conflicted
+++ resolved
@@ -3,20 +3,11 @@
 ./sbt -J-Xmx2G "project accumulo" clean  || { exit 1; }
 ./sbt -J-Xmx2G "project cassandra" clean  || { exit 1; }
 ./sbt -J-Xmx2G "project geotools" clean || { exit 1; }
+./sbt -J-Xmx2G "project geowave" clean || { exit 1; }
 ./sbt -J-Xmx2G "project hbase" clean || { exit 1; }
 ./sbt -J-Xmx2G "project proj4" clean || { exit 1; }
 ./sbt -J-Xmx2G "project raster-test" clean || { exit 1; }
-<<<<<<< HEAD
-./sbt -J-Xmx2G "project spark" clean  || { exit 1; }
 ./sbt -J-Xmx2G "project s3" clean  || { exit 1; }
-./sbt -J-Xmx2G "project accumulo" clean  || { exit 1; }
-./sbt -J-Xmx2G "project cassandra" clean  || { exit 1; }
-./sbt -J-Xmx2G "project geotools" clean  || { exit 1; }
-./sbt -J-Xmx2G "project geowave" clean  || { exit 1; }
-./sbt -J-Xmx2G "project slick" clean || { exit 1; }
-=======
-./sbt -J-Xmx2G "project s3" clean  || { exit 1; }
->>>>>>> 12ff058b
 ./sbt -J-Xmx2G "project shapefile" clean || { exit 1; }
 ./sbt -J-Xmx2G "project slick" clean || { exit 1; }
 ./sbt -J-Xmx2G "project spark" clean  || { exit 1; }
