name: CI

on:
  pull_request:
    branches: ['**']
  push:
    branches: ['master']
    tags: [v*]

jobs:
  build:
    name: Build and Test
    strategy:
      matrix:
<<<<<<< HEAD
        scala: ["2.12.15", "2.13.7"]
        java: ["8", "11"]
=======
        scala: ["2.12.17", "2.13.10"]
>>>>>>> ae5e2ca6
    runs-on: ubuntu-latest
  
    env:
      SCALA_VERSION:  ${{ matrix.scala }}
      JAVA_VERSION:  ${{ matrix.java }}
    
    steps:
      - uses: actions/checkout@v3
        with:
          fetch-depth: 0

      - uses: coursier/cache-action@v6

      - name: unzip rasters
        run: cd raster/data; unzip geotiff-test-files.zip

      - name: run tests
<<<<<<< HEAD
        run: |
          if [[ "$JAVA_VERSION" == "8" ]]; then 
            docker compose -f .github/docker-compose.yml up test-jdk8 --abort-on-container-exit --exit-code-from test-jdk8
          elif [[ "$JAVA_VERSION" == "11" ]]; then 
            docker compose -f .github/docker-compose.yml up test-jdk11 --abort-on-container-exit --exit-code-from test-jdk11
          fi
=======
        run: docker compose -f .github/docker-compose.yml up test --abort-on-container-exit --exit-code-from test

  publish:
    name: Publish Artifacts
    needs: [build]
    if: github.event_name != 'pull_request' && (github.ref == 'refs/heads/master' || startsWith(github.ref, 'refs/tags/v'))
    strategy:
      matrix:
        os: [ubuntu-latest]
        java: [8]
        distribution: [temurin]
    runs-on: ${{ matrix.os }}
    steps:
      - uses: actions/checkout@v3
        with:
          fetch-depth: 0
      - uses: coursier/cache-action@v6
      - uses: actions/setup-java@v3
        with:
          distribution: ${{ matrix.distribution }}
          java-version: ${{ matrix.java }}

      - name: Release
        run: sbt ci-release
        env:
          PGP_PASSPHRASE: ${{ secrets.PGP_PASSPHRASE }}
          PGP_SECRET: ${{ secrets.PGP_SECRET }}
          SONATYPE_PASSWORD: ${{ secrets.SO_PW }}
          SONATYPE_USERNAME: ${{ secrets.SO_UN }}
        if: ${{ env.SONATYPE_PASSWORD != '' && env.SONATYPE_USERNAME != '' }}
>>>>>>> ae5e2ca6
<|MERGE_RESOLUTION|>--- conflicted
+++ resolved
@@ -12,12 +12,8 @@
     name: Build and Test
     strategy:
       matrix:
-<<<<<<< HEAD
-        scala: ["2.12.15", "2.13.7"]
+        scala: ["2.12.17", "2.13.10"]
         java: ["8", "11"]
-=======
-        scala: ["2.12.17", "2.13.10"]
->>>>>>> ae5e2ca6
     runs-on: ubuntu-latest
   
     env:
@@ -35,15 +31,12 @@
         run: cd raster/data; unzip geotiff-test-files.zip
 
       - name: run tests
-<<<<<<< HEAD
         run: |
           if [[ "$JAVA_VERSION" == "8" ]]; then 
             docker compose -f .github/docker-compose.yml up test-jdk8 --abort-on-container-exit --exit-code-from test-jdk8
           elif [[ "$JAVA_VERSION" == "11" ]]; then 
             docker compose -f .github/docker-compose.yml up test-jdk11 --abort-on-container-exit --exit-code-from test-jdk11
           fi
-=======
-        run: docker compose -f .github/docker-compose.yml up test --abort-on-container-exit --exit-code-from test
 
   publish:
     name: Publish Artifacts
@@ -72,5 +65,4 @@
           PGP_SECRET: ${{ secrets.PGP_SECRET }}
           SONATYPE_PASSWORD: ${{ secrets.SO_PW }}
           SONATYPE_USERNAME: ${{ secrets.SO_UN }}
-        if: ${{ env.SONATYPE_PASSWORD != '' && env.SONATYPE_USERNAME != '' }}
->>>>>>> ae5e2ca6
+        if: ${{ env.SONATYPE_PASSWORD != '' && env.SONATYPE_USERNAME != '' }}