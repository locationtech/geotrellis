/*
 * Copyright (c) 2014 DigitalGlobe.
 * 
 * Licensed under the Apache License, Version 2.0 (the "License");
 * you may not use this file except in compliance with the License.
 * You may obtain a copy of the License at
 * 
 * http://www.apache.org/licenses/LICENSE-2.0
 * 
 * Unless required by applicable law or agreed to in writing, software
 * distributed under the License is distributed on an "AS IS" BASIS,
 * WITHOUT WARRANTIES OR CONDITIONS OF ANY KIND, either express or implied.
 * See the License for the specific language governing permissions and
 * limitations under the License.
 */

package geotrellis.spark.cmd
import geotrellis.vector.Extent
import geotrellis.spark.TestEnvironment
import geotrellis.spark.metadata.PyramidMetadata
import geotrellis.spark.metadata.RasterMetadata
import geotrellis.spark.rdd.TileIdPartitioner
import geotrellis.spark.storage.RasterReader
import geotrellis.spark.tiling.PixelExtent
import geotrellis.spark.tiling.TileExtent
import geotrellis.spark.tiling.TmsTiling

import org.apache.hadoop.fs.Path
import org.apache.hadoop.io.SequenceFile
<<<<<<< HEAD
import org.scalatest.FunSpec
import org.scalatest.matchers.ShouldMatchers
=======
import org.scalatest._
>>>>>>> 4688c347

import java.awt.image.DataBuffer

/*
 * Tests both local and spark ingest mode
 */
<<<<<<< HEAD
class IngestSpec extends FunSpec with TestEnvironment with ShouldMatchers {
=======
class IngestSpec extends FunSpec with TestEnvironment with RasterVerifyMethods {
>>>>>>> 4688c347

  // subdirectories under the test directory for each of the two modes
  val localTestOutput = new Path(outputLocal, "local")
  val sparkTestOutput = new Path(outputLocal, "spark")

  describe("Local Ingest") {
    val allOnes = new Path(inputHome, "all-ones.tif")

    // do the actual ingest in local mode
    val cmd = s"--input ${allOnes.toString} --outputpyramid ${localTestOutput}"
<<<<<<< HEAD
    Ingest.main(cmd.split(' '))
=======
    IngestCommand.main(cmd.split(' '))
>>>>>>> 4688c347

    val raster = new Path(localTestOutput, "10")
    val meta = PyramidMetadata(localTestOutput, conf)

    it("should create the correct metadata") {
      verifyMetadata(meta)
    }
<<<<<<< HEAD

    it("should have the right zoom level directory") {
      verifyZoomLevelDirectory(raster)
    }

    it("should have the right number of splits for the base zoom level") {
      verifyPartitions(raster)
    }

    it("should have the correct tiles (checking tileIds)") {
      verifyTiles(raster, meta)
    }

    it("should have its data files compressed") {
      verifyCompression(raster)
    }
    
=======

    it("should have the right zoom level directory") {
      verifyZoomLevelDirectory(raster)
    }

    it("should have the right number of splits for the base zoom level") {
      verifyPartitions(raster)
    }

    it("should have the correct tiles (checking tileIds)") {
      verifyTiles(raster, meta)
    }

    it("should have its data files compressed") {
      verifyCompression(raster)
    }

>>>>>>> 4688c347
    it("should have its block size set correctly") {
      verifyBlockSize(raster)
    }
  }

  describe("Spark Ingest") {

    val allOnes = new Path(inputHome, "all-ones.tif")

    // do the actual ingest in spark mode
    val cmd = s"--input ${allOnes.toString} --outputpyramid ${sparkTestOutput} --sparkMaster local"
<<<<<<< HEAD
    Ingest.main(cmd.split(' '))
=======
    IngestCommand.main(cmd.split(' '))
>>>>>>> 4688c347

    val raster = new Path(sparkTestOutput, "10")
    val meta = PyramidMetadata(sparkTestOutput, conf)

    it("should create the correct metadata") {
      verifyMetadata(meta)
    }

    it("should have the right zoom level directory") {
      verifyZoomLevelDirectory(raster)
    }

    it("should have the right number of splits for the base zoom level") {
      verifyPartitions(raster)
    }

    it("should have the correct tiles (checking tileIds)") {
      verifyTiles(raster, meta)
<<<<<<< HEAD
    }

    it("should have its data files compressed") {
      verifyCompression(raster)
    }
    
    it("should have its block size set correctly") {
      verifyBlockSize(raster)
=======
>>>>>>> 4688c347
    }

    it("should have its data files compressed") {
      verifyCompression(raster)
    }

    it("should have its block size set correctly") {
      verifyBlockSize(raster)
    }
  }

  private def verifyMetadata(actualMeta: PyramidMetadata): Unit = {
    val expectedMeta = PyramidMetadata(
      Extent(141.7066666666667, -18.373333333333342, 142.56000000000003, -17.52000000000001),
      512,
      1,
      -9999.0,
      DataBuffer.TYPE_FLOAT,
      10,
      Map("10" -> new RasterMetadata(PixelExtent(0, 0, 1243, 1243), TileExtent(915, 203, 917, 206))))

    actualMeta should be(expectedMeta)
  }
}

trait RasterVerifyMethods extends ShouldMatchers { self: TestEnvironment =>
  def verifyZoomLevelDirectory(raster: Path): Unit =
    localFS.exists(raster) should be(true)

  def verifyPartitions(raster: Path): Unit = {
    val partitioner = TileIdPartitioner(raster, conf)
    partitioner.numPartitions should be(1)
  }

  def verifyTiles(raster: Path, meta: PyramidMetadata): Unit = {
    val zoom = raster.getName()
    val reader = RasterReader(raster, conf)
    val actualTileIds = reader.map { case (tw, aw) => tw.get }.toList
    val tileExtent = meta.rasterMetadata(zoom).tileExtent
    val expectedTileIds = for {
      ty <- tileExtent.ymin to tileExtent.ymax
      tx <- tileExtent.xmin to tileExtent.xmax
    } yield TmsTiling.tileId(tx, ty, zoom.toInt)
    reader.close()
    actualTileIds should be(expectedTileIds)
  }

  def verifyCompression(raster: Path): Unit = {
    val dataFile = new Path(new Path(raster, "part-00000"), "data")
    val dataReader = new SequenceFile.Reader(localFS, dataFile, conf)
    val isCompressed = dataReader.isCompressed()
    dataReader.close()
    isCompressed should be(true)
  }

  def verifyBlockSize(raster: Path): Unit = {
    val expectedBlockSize = localFS.getDefaultBlockSize()
    val actualBlockSize = localFS.getFileStatus(raster).getBlockSize()
    actualBlockSize should be(expectedBlockSize)
  }

  private def verifyMetadata(actualMeta: PyramidMetadata): Unit = {
    val expectedMeta = PyramidMetadata(
      Extent(141.7066666666667, -18.373333333333342, 142.56000000000003, -17.52000000000001),
      512,
      1,
      -9999.0,
      DataBuffer.TYPE_FLOAT,
      10,
      Map("10" -> new RasterMetadata(PixelExtent(0, 0, 1243, 1243), TileExtent(915, 203, 917, 206))))

    actualMeta should be(expectedMeta)

  }

  private def verifyZoomLevelDirectory(raster: Path): Unit =
    localFS.exists(raster) should be(true)

  private def verifyPartitions(raster: Path): Unit = {
    val partitioner = TileIdPartitioner(raster, conf)
    partitioner.numPartitions should be(1)
  }

  private def verifyTiles(raster: Path, meta: PyramidMetadata): Unit = {
    val reader = RasterReader(raster, conf)
    val actualTileIds = reader.map { case (tw, aw) => tw.get }.toList
    val tileExtent = meta.metadataForBaseZoom.tileExtent
    val expectedTileIds = for {
      ty <- tileExtent.ymin to tileExtent.ymax
      tx <- tileExtent.xmin to tileExtent.xmax
    } yield TmsTiling.tileId(tx, ty, meta.maxZoomLevel)
    reader.close()
    actualTileIds should be(expectedTileIds)
  }

  private def verifyCompression(raster: Path): Unit = {
    val dataFile = new Path(new Path(raster, "part-00000"), "data")
    val dataReader = new SequenceFile.Reader(localFS, dataFile, conf)
    val isCompressed = dataReader.isCompressed()
    dataReader.close()
    isCompressed should be(true)
  }

  private def verifyBlockSize(raster: Path): Unit = {
    val expectedBlockSize = localFS.getDefaultBlockSize()
    val actualBlockSize = localFS.getFileStatus(raster).getBlockSize()
    actualBlockSize should be(expectedBlockSize)
  }
}<|MERGE_RESOLUTION|>--- conflicted
+++ resolved
@@ -27,23 +27,14 @@
 
 import org.apache.hadoop.fs.Path
 import org.apache.hadoop.io.SequenceFile
-<<<<<<< HEAD
-import org.scalatest.FunSpec
-import org.scalatest.matchers.ShouldMatchers
-=======
 import org.scalatest._
->>>>>>> 4688c347
 
 import java.awt.image.DataBuffer
 
 /*
  * Tests both local and spark ingest mode
  */
-<<<<<<< HEAD
-class IngestSpec extends FunSpec with TestEnvironment with ShouldMatchers {
-=======
 class IngestSpec extends FunSpec with TestEnvironment with RasterVerifyMethods {
->>>>>>> 4688c347
 
   // subdirectories under the test directory for each of the two modes
   val localTestOutput = new Path(outputLocal, "local")
@@ -54,11 +45,7 @@
 
     // do the actual ingest in local mode
     val cmd = s"--input ${allOnes.toString} --outputpyramid ${localTestOutput}"
-<<<<<<< HEAD
-    Ingest.main(cmd.split(' '))
-=======
     IngestCommand.main(cmd.split(' '))
->>>>>>> 4688c347
 
     val raster = new Path(localTestOutput, "10")
     val meta = PyramidMetadata(localTestOutput, conf)
@@ -66,25 +53,6 @@
     it("should create the correct metadata") {
       verifyMetadata(meta)
     }
-<<<<<<< HEAD
-
-    it("should have the right zoom level directory") {
-      verifyZoomLevelDirectory(raster)
-    }
-
-    it("should have the right number of splits for the base zoom level") {
-      verifyPartitions(raster)
-    }
-
-    it("should have the correct tiles (checking tileIds)") {
-      verifyTiles(raster, meta)
-    }
-
-    it("should have its data files compressed") {
-      verifyCompression(raster)
-    }
-    
-=======
 
     it("should have the right zoom level directory") {
       verifyZoomLevelDirectory(raster)
@@ -102,7 +70,6 @@
       verifyCompression(raster)
     }
 
->>>>>>> 4688c347
     it("should have its block size set correctly") {
       verifyBlockSize(raster)
     }
@@ -114,11 +81,7 @@
 
     // do the actual ingest in spark mode
     val cmd = s"--input ${allOnes.toString} --outputpyramid ${sparkTestOutput} --sparkMaster local"
-<<<<<<< HEAD
-    Ingest.main(cmd.split(' '))
-=======
     IngestCommand.main(cmd.split(' '))
->>>>>>> 4688c347
 
     val raster = new Path(sparkTestOutput, "10")
     val meta = PyramidMetadata(sparkTestOutput, conf)
@@ -137,17 +100,6 @@
 
     it("should have the correct tiles (checking tileIds)") {
       verifyTiles(raster, meta)
-<<<<<<< HEAD
-    }
-
-    it("should have its data files compressed") {
-      verifyCompression(raster)
-    }
-    
-    it("should have its block size set correctly") {
-      verifyBlockSize(raster)
-=======
->>>>>>> 4688c347
     }
 
     it("should have its data files compressed") {
@@ -208,52 +160,4 @@
     val actualBlockSize = localFS.getFileStatus(raster).getBlockSize()
     actualBlockSize should be(expectedBlockSize)
   }
-
-  private def verifyMetadata(actualMeta: PyramidMetadata): Unit = {
-    val expectedMeta = PyramidMetadata(
-      Extent(141.7066666666667, -18.373333333333342, 142.56000000000003, -17.52000000000001),
-      512,
-      1,
-      -9999.0,
-      DataBuffer.TYPE_FLOAT,
-      10,
-      Map("10" -> new RasterMetadata(PixelExtent(0, 0, 1243, 1243), TileExtent(915, 203, 917, 206))))
-
-    actualMeta should be(expectedMeta)
-
-  }
-
-  private def verifyZoomLevelDirectory(raster: Path): Unit =
-    localFS.exists(raster) should be(true)
-
-  private def verifyPartitions(raster: Path): Unit = {
-    val partitioner = TileIdPartitioner(raster, conf)
-    partitioner.numPartitions should be(1)
-  }
-
-  private def verifyTiles(raster: Path, meta: PyramidMetadata): Unit = {
-    val reader = RasterReader(raster, conf)
-    val actualTileIds = reader.map { case (tw, aw) => tw.get }.toList
-    val tileExtent = meta.metadataForBaseZoom.tileExtent
-    val expectedTileIds = for {
-      ty <- tileExtent.ymin to tileExtent.ymax
-      tx <- tileExtent.xmin to tileExtent.xmax
-    } yield TmsTiling.tileId(tx, ty, meta.maxZoomLevel)
-    reader.close()
-    actualTileIds should be(expectedTileIds)
-  }
-
-  private def verifyCompression(raster: Path): Unit = {
-    val dataFile = new Path(new Path(raster, "part-00000"), "data")
-    val dataReader = new SequenceFile.Reader(localFS, dataFile, conf)
-    val isCompressed = dataReader.isCompressed()
-    dataReader.close()
-    isCompressed should be(true)
-  }
-
-  private def verifyBlockSize(raster: Path): Unit = {
-    val expectedBlockSize = localFS.getDefaultBlockSize()
-    val actualBlockSize = localFS.getFileStatus(raster).getBlockSize()
-    actualBlockSize should be(expectedBlockSize)
-  }
 }