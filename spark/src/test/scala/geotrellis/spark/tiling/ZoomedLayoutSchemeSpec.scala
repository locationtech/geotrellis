package geotrellis.spark.tiling

import geotrellis.spark._
import geotrellis.proj4._
import geotrellis.vector._

import org.scalatest._

class ZoomedLayoutSchemeSpec extends FunSpec with Matchers {
  describe("ZoomedLayoutScheme") { 
    it("Cuts up the world in two for lowest zoom level") {
<<<<<<< HEAD
      val LayoutLevel(_, tileLayout) = ZoomedLayoutScheme().levelForZoom(LatLng.worldExtent, 1)
=======
      val LayoutLevel(_, tileLayout) = ZoomedLayoutScheme(LatLng).levelForZoom(LatLng.worldExtent, 1)
>>>>>>> 5a1cc8c2
      tileLayout.layoutCols should be (2)
      tileLayout.layoutRows should be (2)
    }
  }
}<|MERGE_RESOLUTION|>--- conflicted
+++ resolved
@@ -9,11 +9,7 @@
 class ZoomedLayoutSchemeSpec extends FunSpec with Matchers {
   describe("ZoomedLayoutScheme") { 
     it("Cuts up the world in two for lowest zoom level") {
-<<<<<<< HEAD
-      val LayoutLevel(_, tileLayout) = ZoomedLayoutScheme().levelForZoom(LatLng.worldExtent, 1)
-=======
       val LayoutLevel(_, tileLayout) = ZoomedLayoutScheme(LatLng).levelForZoom(LatLng.worldExtent, 1)
->>>>>>> 5a1cc8c2
       tileLayout.layoutCols should be (2)
       tileLayout.layoutRows should be (2)
     }
