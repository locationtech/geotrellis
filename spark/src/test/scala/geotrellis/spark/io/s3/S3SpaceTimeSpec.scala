--- conflicted
+++ resolved
@@ -32,26 +32,8 @@
   lazy val updater = new S3LayerUpdater[SpaceTimeKey, Tile, RasterRDD[SpaceTimeKey]](attributeStore, rddWriter, true)
   lazy val deleter = new S3LayerDeleter(attributeStore) { override val getS3Client = () => new MockS3Client }
   lazy val copier  = new S3LayerCopier[SpaceTimeKey, Tile, RasterRDD[SpaceTimeKey]](attributeStore, bucket, prefix) { override val getS3Client = () => new MockS3Client }
-<<<<<<< HEAD
-  lazy val reindexer = {
-    val copier = new SparkLayerCopier[S3LayerHeader, SpaceTimeKey, Tile, RasterRDD[SpaceTimeKey]](
-      attributeStore = attributeStore,
-      layerReader    = reader,
-      layerWriter    = new S3LayerWriter[SpaceTimeKey, Tile, RasterRDD[SpaceTimeKey]](
-        attributeStore, rddWriter, ZCurveKeyIndexMethod.byPattern("YMM"), bucket, prefix, true
-      )
-    ) {
-      def headerUpdate(id: LayerId, header: S3LayerHeader): S3LayerHeader =
-        header.copy(bucket, key = makePath(prefix, s"${id.name}/${id.zoom}"))
-    }
-
-    val mover = S3LayerMover(attributeStore, copier, deleter)
-    LayerReindexer(deleter, copier, mover)
-  }
-  lazy val mover   = S3LayerMover(attributeStore, copier, deleter)
-=======
+  lazy val reindexer = LayerReindexer(deleter, copier, mover)
   lazy val mover   = GenericLayerMover(copier, deleter)
->>>>>>> 997dc42e
   lazy val tiles   = new S3TileReader[SpaceTimeKey, Tile](attributeStore) {
     override val s3Client = new MockS3Client
   }
