--- conflicted
+++ resolved
@@ -14,22 +14,12 @@
 
 abstract class HadoopSpaceTimeSpec
   extends PersistenceSpec[SpaceTimeKey, Tile, RasterMetaData]
-<<<<<<< HEAD
-          with TestSparkContext
-          with TestEnvironment with TestFiles
-          with CoordinateSpaceTimeTests {
-  lazy val reader    = HadoopLayerReader[SpaceTimeKey, Tile, RasterMetaData](outputLocal)
-  lazy val deleter   = HadoopLayerDeleter(outputLocal)
-  lazy val copier    = HadoopLayerCopier[SpaceTimeKey, Tile, RasterMetaData](outputLocal)
-  lazy val mover     = HadoopLayerMover[SpaceTimeKey, Tile, RasterMetaData](outputLocal)
-=======
     with TestEnvironment with TestFiles
     with CoordinateSpaceTimeTests {
-  lazy val reader = HadoopLayerReader[SpaceTimeKey, Tile, RasterMetaData](outputLocal)
+  lazy val reader  = HadoopLayerReader[SpaceTimeKey, Tile, RasterMetaData](outputLocal)
   lazy val deleter = HadoopLayerDeleter(outputLocal)
-  lazy val copier = HadoopLayerCopier[SpaceTimeKey, Tile, RasterMetaData](outputLocal)
-  lazy val mover  = HadoopLayerMover[SpaceTimeKey, Tile, RasterMetaData](outputLocal)
->>>>>>> 6aa58376
+  lazy val copier  = HadoopLayerCopier[SpaceTimeKey, Tile, RasterMetaData](outputLocal)
+  lazy val mover   = HadoopLayerMover[SpaceTimeKey, Tile, RasterMetaData](outputLocal)
   lazy val reindexer = HadoopLayerReindexer[SpaceTimeKey, Tile, RasterMetaData](outputLocal, ZCurveKeyIndexMethod.byPattern("YMM"))
   lazy val tiles     = HadoopTileReader[SpaceTimeKey, Tile](outputLocal)
   lazy val sample    =  CoordinateSpaceTime
