package geotrellis.spark.io.index.zcurve

import org.scalatest._
import geotrellis.spark.SpaceTimeKey
import org.joda.time.DateTime
import scala.collection.immutable.TreeSet

class ZSpaceTimeKeyIndexSpec extends FunSpec with Matchers {
  val y2k = new DateTime(2000, 1, 1, 0, 0)
  val upperBound = 8

  describe("ZSpaceTimeKeyIndex test") {
    it("indexes time"){
<<<<<<< HEAD
      val zst = ZSpaceTimeKeyIndex.byYear()
=======
      val zst = ZSpaceTimeKeyIndex({ dt => dt.getYear })
>>>>>>> 2283ec50

      val keys =
        for(col <- 0 until upperBound;
             row <- 0 until upperBound;
                t <- 0 until upperBound) yield {
          zst.toIndex(SpaceTimeKey(row, col, y2k.plusYears(t)))
        }

      keys.distinct.size should be (upperBound * upperBound * upperBound)
      keys.min should be (zst.toIndex(SpaceTimeKey(0, 0, y2k)))
      keys.max should be (zst.toIndex(SpaceTimeKey(upperBound-1, upperBound-1, y2k.plusYears(upperBound-1))))
    }

    it("generates indexes you can check by hand 2x2x2"){
      val zst = ZSpaceTimeKeyIndex({dt => dt.getMillis.toInt})
      val idx = List[SpaceTimeKey](SpaceTimeKey(0,0, y2k),
                                   SpaceTimeKey(1,0, y2k),
                                   SpaceTimeKey(0,1, y2k),
                                   SpaceTimeKey(1,1, y2k),
                                   SpaceTimeKey(0,0, y2k.plusMillis(1)),
                                   SpaceTimeKey(1,0, y2k.plusMillis(1)),
                                   SpaceTimeKey(0,1, y2k.plusMillis(1)),
                                   SpaceTimeKey(1,1, y2k.plusMillis(1)))
      for(i <- 0 to 6) {
        zst.toIndex(idx(i)) should be (zst.toIndex(idx(i + 1)) - 1)
      }
      zst.toIndex(idx(6)) should be (zst.toIndex(idx(7)) - 1)
    }

    it("generates a Seq[(Long,Long)] from a keyRange: (SpaceTimeKey, SpaceTimeKey)"){
      val zst = ZSpaceTimeKeyIndex({dt => dt.getMillis.toInt})

      //all sub cubes in a 2x2x2
      var idx = zst.indexRanges((SpaceTimeKey(0, 0, y2k), SpaceTimeKey(1, 1, y2k.plusMillis(1))))
      idx.length should be (1)
      (idx(0)._2 - idx(0)._1) should be (7)

      //sub cubes along x
      idx = zst.indexRanges((SpaceTimeKey(0, 0, y2k), SpaceTimeKey(1, 0, y2k.plusMillis(1))))
      idx.length should be (2)
      (idx(0)._2 - idx(0)._1) should be (1)
      (idx(1)._2 - idx(1)._1) should be (1)

      //next sub cubes along x
      idx = zst.indexRanges((SpaceTimeKey(0, 1, y2k), SpaceTimeKey(1, 1, y2k.plusMillis(1))))
      idx.length should be (2)
      (idx(0)._2 - idx(0)._1) should be (1)
      (idx(1)._2 - idx(1)._1) should be (1)

      //sub cubes along y
      idx = zst.indexRanges((SpaceTimeKey(0, 0, y2k), SpaceTimeKey(0, 1, y2k.plusMillis(1))))
      idx.length should be (4)
      (idx(0)._2 - idx(0)._1) should be (0)
      (idx(1)._2 - idx(1)._1) should be (0)
      (idx(2)._2 - idx(2)._1) should be (0)
      (idx(3)._2 - idx(3)._1) should be (0)

      //next sub cubes along y
      idx = zst.indexRanges((SpaceTimeKey(1, 0, y2k), SpaceTimeKey(1, 1, y2k.plusMillis(1))))
      idx.length should be (4)
      (idx(0)._2 - idx(0)._1) should be (0)
      (idx(1)._2 - idx(1)._1) should be (0)
      (idx(2)._2 - idx(2)._1) should be (0)
      (idx(3)._2 - idx(3)._1) should be (0)

      //sub cubes along z
      idx = zst.indexRanges( (SpaceTimeKey(0, 0, y2k.plusMillis(1)), SpaceTimeKey(1, 1, y2k.plusMillis(1))))
      idx.length should be (1)
      (idx(0)._2 - idx(0)._1) should be (3)

      //sub cubes along z
      idx = zst.indexRanges((SpaceTimeKey(0, 0, y2k), SpaceTimeKey(1, 1, y2k)))
      idx.length should be (1)
      (idx(0)._2 - idx(0)._1) should be (3)
    }

    it("generates indexes by string pattern") {
      val pattern = "YMM" //by months
      val zst = ZSpaceTimeKeyIndex.byPattern(pattern)

      val keys =
        for(col <- 0 until upperBound;
            row <- 0 until upperBound;
            t <- 0 until upperBound) yield {
          zst.toIndex(SpaceTimeKey(row, col, y2k.plusMonths(t)))
        }

        keys.distinct.size should be (upperBound * upperBound * upperBound)
        keys.min should be (zst.toIndex(SpaceTimeKey(0, 0, y2k)))
        keys.max should be (zst.toIndex(SpaceTimeKey(upperBound - 1, upperBound - 1, y2k.plusMonths(upperBound - 1))))
    }
  }
}<|MERGE_RESOLUTION|>--- conflicted
+++ resolved
@@ -11,11 +11,7 @@
 
   describe("ZSpaceTimeKeyIndex test") {
     it("indexes time"){
-<<<<<<< HEAD
-      val zst = ZSpaceTimeKeyIndex.byYear()
-=======
       val zst = ZSpaceTimeKeyIndex({ dt => dt.getYear })
->>>>>>> 2283ec50
 
       val keys =
         for(col <- 0 until upperBound;
@@ -92,9 +88,8 @@
       (idx(0)._2 - idx(0)._1) should be (3)
     }
 
-    it("generates indexes by string pattern") {
-      val pattern = "YMM" //by months
-      val zst = ZSpaceTimeKeyIndex.byPattern(pattern)
+    it("generates indexes by resolution") {
+      val zst = ZSpaceTimeKeyIndex.byMonth()
 
       val keys =
         for(col <- 0 until upperBound;
