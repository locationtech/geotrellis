--- conflicted
+++ resolved
@@ -47,16 +47,6 @@
       tableOps.create("tiles")
 
       val (level, onesRdd) = Ingest(source, LatLng, layoutScheme)
-<<<<<<< HEAD
-
-      ignore("should fail writing to no table"){
-        // we actually try to create table now, ehh ?
-        intercept[TableNotFoundError] {
-          catalog.save(LayerId("ones", level.zoom), "NOTiles", onesRdd).get
-        }
-      }
-=======
->>>>>>> 4f627f3a
 
       it("should succeed writing to a table"){
         catalog.save(LayerId("ones", level.zoom), "tiles", onesRdd)
@@ -78,11 +68,7 @@
         val rdd1 = catalog.load[SpatialKey](LayerId("ones", 10), filters)
         val rdd2 = catalog.load[SpatialKey](LayerId("ones", 10), filters)
 
-<<<<<<< HEAD
-        val out = rdd1.combineRows(rdd2){case (tms1, tms2) =>
-=======
         val out = rdd1.combinePairs(rdd2){case (tms1, tms2) =>
->>>>>>> 4f627f3a
           require(tms1.id == tms2.id)
           val res = tms1.tile.localAdd(tms2.tile)
           (tms1.id, res)
