package geotrellis.spark.io

import geotrellis.spark._
import geotrellis.spark.io.json._
import geotrellis.spark.io.index.{KeyIndex, KeyIndexMethod}
import org.apache.spark.rdd.RDD
import org.scalatest._
import spray.json._
import spray.json.DefaultJsonProtocol._
import scala.reflect._

abstract class PersistenceSpec[K: ClassTag, V: ClassTag, M] extends FunSpec with Matchers { self: FunSpec =>
  type TestReader = FilteringLayerReader[LayerId, K, M, RDD[(K, V)] with Metadata[M]]
  type TestWriter = Writer[LayerId, K, RDD[(K, V)] with Metadata[M]]
  type TestUpdater = LayerUpdater[LayerId, K, V, M]
  type TestDeleter = LayerDeleter[LayerId]
  type TestCopier = LayerCopier[LayerId, K]
  type TestMover = LayerMover[LayerId, K]
  type TestReindexer = LayerReindexer[LayerId, K]
  type TestTileReader = Reader[LayerId, Reader[K, V]]

  def sample: RDD[(K, V)] with Metadata[M]
  def reader: TestReader
  def writer: TestWriter
  def deleter: TestDeleter
  def copier: TestCopier
  def mover: TestMover
  def reindexer: TestReindexer
  def tiles: TestTileReader

  val writerKeyIndexMethod: KeyIndexMethod[K]
  val reindexerKeyIndexMethod: KeyIndexMethod[K]
  val layerId = LayerId("sample-" + this.getClass.getName, 1)
  val deleteLayerId = LayerId("deleteSample-" + this.getClass.getName, 1) // second layer to avoid data race
  val copiedLayerId = LayerId("copySample-" + this.getClass.getName, 1)
  val movedLayerId = LayerId("moveSample-" + this.getClass.getName, 1)
  val reindexedLayerId = LayerId("reindexedSample-" + this.getClass.getName, 1)
  lazy val query = reader.query(layerId)

  it("should not find layer before write") {
    intercept[LayerNotFoundError] {
      reader.read(layerId)
    }
  }

  it("should not delete layer before write") {
    intercept[LayerNotFoundError] {
      deleter.delete(layerId)
    }
  }

  it("should write a layer") {
<<<<<<< HEAD
    writer.write(layerId, sample, writerKeyIndexMethod)
    writer.write(deleteLayerId, sample, writerKeyIndexMethod)
=======
    writer.write(layerId, sample)
    writer.write(deleteLayerId, sample)
>>>>>>> 2283ec50
  }

  it("should read a layer back") {
    val actual = reader.read(layerId).keys.collect()
    val expected = sample.keys.collect()

    if (expected.diff(actual).nonEmpty)
      info(s"missing: ${(expected diff actual).toList}")
    if (actual.diff(expected).nonEmpty)
      info(s"unwanted: ${(actual diff expected).toList}")

    actual should contain theSameElementsAs expected
  }

  it("should read a single value") {
    val tileReader = tiles.read(layerId)
    val key = sample.keys.first()
    val readV: V = tileReader.read(key)
    val expectedV: V = sample.filter(_._1 == key).values.first()
    readV should be equals expectedV
  }

  it("should delete a layer") {
    deleter.delete(deleteLayerId)
    intercept[LayerNotFoundError] {
      reader.read(deleteLayerId)
    }
  }

  it("shouldn't copy a layer which already exists") {
    intercept[LayerExistsError] {
      copier.copy(layerId, layerId)
    }
  }

  it("should copy a layer") {
    copier.copy(layerId, copiedLayerId)
    reader.read(copiedLayerId).keys.collect() should contain theSameElementsAs reader.read(layerId).keys.collect()
  }

  it("shouldn't move a layer which already exists") {
    intercept[LayerExistsError] {
      mover.move(layerId, layerId)
    }
  }

  it("should move a layer") {
    val keysBeforeMove = reader.read(layerId).keys.collect()
    mover.move(layerId, movedLayerId)
    intercept[LayerNotFoundError] {
      reader.read(layerId)
    }
    keysBeforeMove should contain theSameElementsAs reader.read(movedLayerId).keys.collect()
    mover.move(movedLayerId, layerId)
  }

  it("should not reindex a layer which doesn't exists") {
    intercept[LayerNotFoundError] {
      reindexer.reindex(movedLayerId, reindexerKeyIndexMethod)
    }
  }

  it("should reindex a layer") {
    copier.copy(layerId, reindexedLayerId)
    reindexer.reindex(reindexedLayerId, reindexerKeyIndexMethod)
  }
}<|MERGE_RESOLUTION|>--- conflicted
+++ resolved
@@ -1,12 +1,9 @@
 package geotrellis.spark.io
 
 import geotrellis.spark._
-import geotrellis.spark.io.json._
-import geotrellis.spark.io.index.{KeyIndex, KeyIndexMethod}
+import geotrellis.spark.io.index.KeyIndexMethod
 import org.apache.spark.rdd.RDD
 import org.scalatest._
-import spray.json._
-import spray.json.DefaultJsonProtocol._
 import scala.reflect._
 
 abstract class PersistenceSpec[K: ClassTag, V: ClassTag, M] extends FunSpec with Matchers { self: FunSpec =>
@@ -50,13 +47,8 @@
   }
 
   it("should write a layer") {
-<<<<<<< HEAD
     writer.write(layerId, sample, writerKeyIndexMethod)
     writer.write(deleteLayerId, sample, writerKeyIndexMethod)
-=======
-    writer.write(layerId, sample)
-    writer.write(deleteLayerId, sample)
->>>>>>> 2283ec50
   }
 
   it("should read a layer back") {
