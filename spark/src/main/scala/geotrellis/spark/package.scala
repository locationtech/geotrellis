--- conflicted
+++ resolved
@@ -25,14 +25,6 @@
 import org.apache.spark.rdd.RDD
 
 package object spark {
-<<<<<<< HEAD
-  implicit class SavableRasterWritable(val raster: RDD[WritableTile]) {
-    def save(path: Path): Unit = SaveRasterFunctions.save(raster, path)
-    def save(path: String): Unit = save(new Path(path))
-  }
-
-=======
->>>>>>> d0ebe842
   implicit class MakeRasterRDD(val prev: RDD[Tile]) {
     def withContext(ctx: Context) = new RasterRDD(prev, ctx)
   }
