--- conflicted
+++ resolved
@@ -68,23 +68,16 @@
     )
     (sink: (TileLayerRDD[K], Int) => Unit): Unit =
   {
-<<<<<<< HEAD
-    val (_, rasterMetadata) = TileLayerMetadata.fromRdd(sourceTiles, layoutScheme)
+    val (_, rasterMetadata) = RasterMetadata.fromRdd(sourceTiles, FloatingLayoutScheme(512))
     val tiledRdd = sourceTiles.tileToLayout(rasterMetadata, resampleMethod).cache()
+
     val contextRdd = new ContextRDD(tiledRdd, rasterMetadata)
-    val (zoom, rasterRdd) = bufferSize.fold(contextRdd.reproject(destCRS, layoutScheme))(contextRdd.reproject(destCRS, layoutScheme, _))
-=======
-    val (_, rasterMetaData) = RasterMetaData.fromRdd(sourceTiles, FloatingLayoutScheme(512))
-    val tiledRdd = sourceTiles.tileToLayout(rasterMetaData, resampleMethod).cache()
-
-    val contextRdd = new ContextRDD(tiledRdd, rasterMetaData)
     val (zoom, rasterRdd) =
       bufferSize match {
         case Some(bs) => contextRdd.reproject(destCRS, layoutScheme, bs)
         case None => contextRdd.reproject(destCRS, layoutScheme)
       }
 
->>>>>>> aee77fa3
     rasterRdd.persist(cacheLevel)
 
     def buildPyramid(zoom: Int, rdd: TileLayerRDD[K]): List[(Int, TileLayerRDD[K])] = {
