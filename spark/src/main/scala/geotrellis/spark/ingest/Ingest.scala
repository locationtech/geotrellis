--- conflicted
+++ resolved
@@ -16,7 +16,6 @@
 
 package geotrellis.spark.ingest
 
-<<<<<<< HEAD
 import geotrellis.raster._
 
 import geotrellis.raster.reproject._
@@ -24,8 +23,6 @@
 import geotrellis.vector.reproject._
 import geotrellis.proj4._
 
-=======
->>>>>>> d06ddc30
 import geotrellis.spark._
 import geotrellis.spark.tiling._
 import geotrellis.raster._
@@ -74,7 +71,6 @@
 
     (layoutLevel, rasterRdd)
   }
-<<<<<<< HEAD
 
   def mosaic(sourceTiles: RDD[(Extent, Tile)], metaData: LayerMetaData): (RDD[TmsTile], LayerMetaData) = {
     val bcMetaData = sc.broadcast(metaData)
@@ -120,6 +116,4 @@
   //   setMetaData |>
   //   mosaic |>
   //   pyramid(sink)
-=======
->>>>>>> d06ddc30
 }