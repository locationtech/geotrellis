--- conflicted
+++ resolved
@@ -45,7 +45,6 @@
     )
 }
 
-
 object HadoopRasterCatalog {
   def apply(
     rootPath: Path,
@@ -63,8 +62,7 @@
   catalogConfig: HadoopRasterCatalogConfig)(implicit sc: SparkContext
 ) extends AttributeCaching[HadoopLayerMetaData] {
 
-<<<<<<< HEAD
-  def read[K: RasterRDDReader: JsonFormat: ClassTag](layerId: LayerId, query: RasterRDDQuery[K]): RasterRDD[K] = {
+  def read[K: RasterRDDReader: Boundable: JsonFormat: ClassTag](layerId: LayerId, query: RasterRDDQuery[K]): RasterRDD[K] = {
     try {
       val metadata  = getLayerMetadata(layerId)
       val keyBounds = getLayerKeyBounds(layerId)                
@@ -75,15 +73,6 @@
     } catch {
       case e: AttributeNotFoundError => throw new LayerNotFoundError(layerId)
     }
-=======
-  def read[K: RasterRDDReader: Boundable: JsonFormat: ClassTag](layerId: LayerId, query: RasterRDDQuery[K]): RasterRDD[K] = {
-    val metadata  = getLayerMetadata(layerId)
-    val keyBounds = getLayerKeyBounds(layerId)                
-    val index     = getLayerKeyIndex(layerId)
-
-    implicitly[RasterRDDReader[K]]
-      .read(catalogConfig, metadata, index, keyBounds)(layerId, query(metadata.rasterMetaData, keyBounds))
->>>>>>> 5f749511
   }
 
 	def read[K: RasterRDDReader: Boundable: JsonFormat: ClassTag](layerId: LayerId): RasterRDD[K] =
