package geotrellis.spark.io.accumulo

import geotrellis.spark._
import org.apache.accumulo.core.client.BatchWriterConfig
import org.apache.accumulo.core.client.mapreduce.{ AccumuloOutputFormat, AccumuloInputFormat, InputFormatBase }
import org.apache.accumulo.core.data.{ Value, Key, Mutation }
import org.apache.hadoop.io.Text
import org.apache.hadoop.mapreduce.Job
import org.apache.spark.SparkContext
import org.apache.spark.SparkContext._
import org.apache.spark.rdd.RDD
import scala.collection.mutable
<<<<<<< HEAD
import scala.util.{ Failure, Try }
=======
>>>>>>> 4f627f3a
import scala.collection.JavaConversions._
import scala.reflect.ClassTag

class TableNotFoundError(table: String) extends Exception(s"Target Accumulo table `$table` does not exist.")

trait AccumuloDriver[K] extends Serializable {
  def encode(layerId: LayerId, raster: RasterRDD[K]): RDD[(Text, Mutation)]
  def decode(rdd: RDD[(Key, Value)], metaData: RasterMetaData): RasterRDD[K]
  def setFilters(job: Job, layerId: LayerId, filters: FilterSet[K])
  def rowId(id: LayerId, key: K): String
<<<<<<< HEAD
  def getSplits(id: LayerId, rdd: RasterRDD[K], num: Int = 24): Seq[String]
  
  def load(sc: SparkContext, accumulo: AccumuloInstance)(id: LayerId, metaData: RasterMetaData, table: String, filters: FilterSet[K]): Try[RasterRDD[K]] =
    Try {
      val job = Job.getInstance(sc.hadoopConfiguration)
      accumulo.setAccumuloConfig(job)
      InputFormatBase.setInputTableName(job, table)
      setFilters(job, id, filters)
      val rdd = sc.newAPIHadoopRDD(job.getConfiguration, classOf[AccumuloInputFormat], classOf[Key], classOf[Value])
      decode(rdd, metaData)
    }

  /** NOTE: Accumulo will always perform destructive update, clobber param is not followed */
  def save(sc: SparkContext, accumulo: AccumuloInstance)(layerId: LayerId, raster: RasterRDD[K], table: String, clobber: Boolean): Try[Unit] =
    Try {
      // Create table if it doesn't exist.
      if (!accumulo.connector.tableOperations().exists(table))
        accumulo.connector.tableOperations().create(table)

      val ops = accumulo.connector.tableOperations()
      val groups = ops.getLocalityGroups(table)
      val newGroup: java.util.Set[Text] = Set(new Text(layerId.name))
      ops.setLocalityGroups(table, groups.updated(table, newGroup))
             

      val splits = getSplits(layerId, raster)
      accumulo.connector.tableOperations().addSplits(table, new java.util.TreeSet(splits.map(new Text(_))))

      val job = Job.getInstance(sc.hadoopConfiguration)
      accumulo.setAccumuloConfig(job)
      AccumuloOutputFormat.setBatchWriterOptions(job, new BatchWriterConfig())
      AccumuloOutputFormat.setDefaultTableName(job, table)
      encode(layerId, raster)
        .saveAsNewAPIHadoopFile(accumulo.instanceName, classOf[Text], classOf[Mutation], classOf[AccumuloOutputFormat], job.getConfiguration)
    }
=======
  
  def load(sc: SparkContext, accumulo: AccumuloInstance)(id: LayerId, metaData: RasterMetaData, table: String, filters: FilterSet[K]): RasterRDD[K] = {
    val job = Job.getInstance(sc.hadoopConfiguration)
    accumulo.setAccumuloConfig(job)
    InputFormatBase.setInputTableName(job, table)
    setFilters(job, id, filters)
    val rdd = sc.newAPIHadoopRDD(job.getConfiguration, classOf[AccumuloInputFormat], classOf[Key], classOf[Value])
    decode(rdd, metaData)
  }

  /** NOTE: Accumulo will always perform destructive update, clobber param is not followed */
  def save(sc: SparkContext, accumulo: AccumuloInstance)(layerId: LayerId, raster: RasterRDD[K], table: String, clobber: Boolean): Unit = {
    // Create table if it doesn't exist.
    if (!accumulo.connector.tableOperations().exists(table))
      accumulo.connector.tableOperations().create(table)

    val ops = accumulo.connector.tableOperations()
    val groups = ops.getLocalityGroups(table)
    val newGroup: java.util.Set[Text] = Set(new Text(layerId.name))
    ops.setLocalityGroups(table, groups.updated(table, newGroup))
    

    val splits = getSplits(layerId, raster)
    accumulo.connector.tableOperations().addSplits(table, new java.util.TreeSet(splits.map(new Text(_))))

    val job = Job.getInstance(sc.hadoopConfiguration)
    accumulo.setAccumuloConfig(job)
    AccumuloOutputFormat.setBatchWriterOptions(job, new BatchWriterConfig())
    AccumuloOutputFormat.setDefaultTableName(job, table)
    encode(layerId, raster)
      .saveAsNewAPIHadoopFile(accumulo.instanceName, classOf[Text], classOf[Mutation], classOf[AccumuloOutputFormat], job.getConfiguration)
  }

 def getSplits(id: LayerId, rdd: RasterRDD[K], num: Int = 24): Seq[String] = {
    import org.apache.spark.SparkContext._

    rdd
      .map { case (key, _) => rowId(id, key) -> null }
      .sortByKey(ascending = true, numPartitions = num)
      .map(_._1)
      .mapPartitions{ iter => iter.take(1) }
      .collect
  }
>>>>>>> 4f627f3a
}<|MERGE_RESOLUTION|>--- conflicted
+++ resolved
@@ -10,10 +10,6 @@
 import org.apache.spark.SparkContext._
 import org.apache.spark.rdd.RDD
 import scala.collection.mutable
-<<<<<<< HEAD
-import scala.util.{ Failure, Try }
-=======
->>>>>>> 4f627f3a
 import scala.collection.JavaConversions._
 import scala.reflect.ClassTag
 
@@ -24,43 +20,6 @@
   def decode(rdd: RDD[(Key, Value)], metaData: RasterMetaData): RasterRDD[K]
   def setFilters(job: Job, layerId: LayerId, filters: FilterSet[K])
   def rowId(id: LayerId, key: K): String
-<<<<<<< HEAD
-  def getSplits(id: LayerId, rdd: RasterRDD[K], num: Int = 24): Seq[String]
-  
-  def load(sc: SparkContext, accumulo: AccumuloInstance)(id: LayerId, metaData: RasterMetaData, table: String, filters: FilterSet[K]): Try[RasterRDD[K]] =
-    Try {
-      val job = Job.getInstance(sc.hadoopConfiguration)
-      accumulo.setAccumuloConfig(job)
-      InputFormatBase.setInputTableName(job, table)
-      setFilters(job, id, filters)
-      val rdd = sc.newAPIHadoopRDD(job.getConfiguration, classOf[AccumuloInputFormat], classOf[Key], classOf[Value])
-      decode(rdd, metaData)
-    }
-
-  /** NOTE: Accumulo will always perform destructive update, clobber param is not followed */
-  def save(sc: SparkContext, accumulo: AccumuloInstance)(layerId: LayerId, raster: RasterRDD[K], table: String, clobber: Boolean): Try[Unit] =
-    Try {
-      // Create table if it doesn't exist.
-      if (!accumulo.connector.tableOperations().exists(table))
-        accumulo.connector.tableOperations().create(table)
-
-      val ops = accumulo.connector.tableOperations()
-      val groups = ops.getLocalityGroups(table)
-      val newGroup: java.util.Set[Text] = Set(new Text(layerId.name))
-      ops.setLocalityGroups(table, groups.updated(table, newGroup))
-             
-
-      val splits = getSplits(layerId, raster)
-      accumulo.connector.tableOperations().addSplits(table, new java.util.TreeSet(splits.map(new Text(_))))
-
-      val job = Job.getInstance(sc.hadoopConfiguration)
-      accumulo.setAccumuloConfig(job)
-      AccumuloOutputFormat.setBatchWriterOptions(job, new BatchWriterConfig())
-      AccumuloOutputFormat.setDefaultTableName(job, table)
-      encode(layerId, raster)
-        .saveAsNewAPIHadoopFile(accumulo.instanceName, classOf[Text], classOf[Mutation], classOf[AccumuloOutputFormat], job.getConfiguration)
-    }
-=======
   
   def load(sc: SparkContext, accumulo: AccumuloInstance)(id: LayerId, metaData: RasterMetaData, table: String, filters: FilterSet[K]): RasterRDD[K] = {
     val job = Job.getInstance(sc.hadoopConfiguration)
@@ -104,5 +63,4 @@
       .mapPartitions{ iter => iter.take(1) }
       .collect
   }
->>>>>>> 4f627f3a
 }