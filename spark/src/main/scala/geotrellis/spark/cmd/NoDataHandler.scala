--- conflicted
+++ resolved
@@ -16,14 +16,8 @@
 
 package geotrellis.spark.cmd
 
-<<<<<<< HEAD
-import geotrellis._
-import geotrellis.raster.MutableRasterData
-import geotrellis.raster.RasterData
-=======
 import geotrellis.raster._
 import spire.syntax.cfor._
->>>>>>> 4688c347
 
 object NoDataHandler {
 
@@ -33,13 +27,8 @@
      * because the apply/update methods handle conversion of NODATA to the appropriate types
      * via macros i2f, i2b, respectively 
      */
-<<<<<<< HEAD
-    for (i <- 0 until rd.length) {
-      if (rd(i) == userNoData) rd(i) = NODATA
-=======
     cfor(0)(_ < tile.size, _ + 1) {i =>
       if (tile(i) == userNoData) tile(i) = NODATA
->>>>>>> 4688c347
     }
   }
 
