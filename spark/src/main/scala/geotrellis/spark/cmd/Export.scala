/*
 * Copyright (c) 2014 DigitalGlobe.
 * 
 * Licensed under the Apache License, Version 2.0 (the "License");
 * you may not use this file except in compliance with the License.
 * You may obtain a copy of the License at
 * 
 * http://www.apache.org/licenses/LICENSE-2.0
 * 
 * Unless required by applicable law or agreed to in writing, software
 * distributed under the License is distributed on an "AS IS" BASIS,
 * WITHOUT WARRANTIES OR CONDITIONS OF ANY KIND, either express or implied.
 * See the License for the specific language governing permissions and
 * limitations under the License.
 */

package geotrellis.spark.cmd
<<<<<<< HEAD
import geotrellis._
import geotrellis.RasterExtent
import geotrellis.data.GeoTiffWriter
import geotrellis.raster.TileLayout
=======
import geotrellis.raster._
import geotrellis.raster.io.GeoTiffWriter

>>>>>>> 4688c347
import geotrellis.spark._
import geotrellis.spark.cmd.args.HadoopArgs
import geotrellis.spark.cmd.args.RasterArgs
import geotrellis.spark.cmd.args.SparkArgs
import geotrellis.spark.metadata.PyramidMetadata
import geotrellis.spark.rdd.RasterRDD
import geotrellis.spark.storage.RasterReader
import geotrellis.spark.tiling.TmsTiling

import org.apache.hadoop.conf.Configuration
import org.apache.hadoop.fs.Path
import org.apache.spark.Logging

import java.io.File

import com.quantifind.sumac.ArgMain
import com.quantifind.sumac.validation.Required

/**
 * @author akini
 *
 * Export a raster as GeoTIFF either as a single tiff or tiff-per-tile.
 * The tiff-per-tile use case uses Spark to read the tiles
 *
 *
 * Export 	[--single <boolean>]
 * 			--inputraster <path-to-raster>
 *      	--output <path-to-dir-or-file>
 *       	[--sparkMaster <spark-master-ip>]
 *
 * Single tiff
 * Export --single true --inputraster file:///tmp/all-ones/10 --output /tmp/all-ones-export.tif
 *
 * tiff-per-tile
 * Export --inputraster file:///tmp/all-ones --zoom 10 --output /tmp/all-ones-export --sparkMaster local
 *
 * Constraints:
 *
 * --single <boolean> - this is either true or false (default) depending on whether the output needs
 * to be a single merged tiff or tiff-per-tile
 *
 * --inputraster <path-to-raster> - this can be either on hdfs (hdfs://) or local fs (file://) and is a fully
 * qualified path to the raster
 *
 * --output <path-to-dir-or-file> - this is a file in the case of a single tiff, and a directory in
 * the case of tiff-per-tile. Either way, the output would be on the local file system, and cannot have the 
 * "file://" scheme in it. 
 *
 *
 */
class ExportArgs extends RasterArgs with SparkArgs with HadoopArgs {
  @Required var output: String = _

  var single: Boolean = false
}

object Export extends ArgMain[ExportArgs] with Logging {

  def main(args: ExportArgs) {
    if (args.single)
      exportSingle(args)
    else
      exportTiles(args)
  }

  private def exportSingle(args: ExportArgs) {
    val (rasterPath, zoom, output, meta, hadoopConf) = extractFromArgs(args)
    
    // get extents and layout
<<<<<<< HEAD
    val (tileSize, rasterType) = (meta.tileSize, meta.rasterType)
=======
    val (tileSize, cellType) = (meta.tileSize, meta.cellType)
>>>>>>> 4688c347
    val tileExtent = meta.rasterMetadata(zoom.toString).tileExtent
    val res = TmsTiling.resolution(zoom, tileSize)
    val extent = TmsTiling.tileToExtent(tileExtent, zoom, tileSize)
    val layout = TileLayout(tileExtent.width.toInt, tileExtent.height.toInt, tileSize, tileSize)

    // open the reader
    val reader = RasterReader(rasterPath, hadoopConf)

    // TMS tiles start from lower left corner whereas CompositeTile expects them to start from  
    // upper left, so we need to re-sort the array
    def compare(left: TmsTile, right: TmsTile): Boolean = {
      val (lx, ly) = left.tileXY(zoom)
      val (rx, ry) = right.tileXY(zoom)
      (ly > ry) || (ly == ry && lx < rx)
    }

    val tiles =
<<<<<<< HEAD
      reader.map(_.toTile(meta, zoom))
        .toList
        .sortWith(compare)
        .map(_.raster)
=======
      reader.map(_.toTmsTile(meta, zoom))
        .toList
        .sortWith(compare)
        .map(_.tile)
>>>>>>> 4688c347

    reader.close()

    val tile = CompositeTile(tiles, layout).toArrayTile
    GeoTiffWriter.write(s"${output}", tile, extent, meta.nodata)
    logInfo(s"---------finished writing to file ${output}")
  }

  private def exportTiles(args: ExportArgs) {
    val (rasterPath, zoom, output, meta, hadoopConf) = extractFromArgs(args)
    
<<<<<<< HEAD
    val (tileSize, rasterType) = (meta.tileSize, meta.rasterType)
=======
    val (tileSize, cellType) = (meta.tileSize, meta.cellType)
>>>>>>> 4688c347

    val sc = args.sparkContext("Export")

    logInfo(s"Deleting and creating output directory: $output")
    val dir = new File(output)
    dir.delete()
    dir.mkdirs()

    try {
<<<<<<< HEAD
      val raster = RasterRDD(rasterPath.toUri.toString, sc, true)

      for (tile <- raster) {
        val (tx, ty) = tile.tileXY(zoom)
        GeoTiffWriter.write(s"${output}/tile-${tile.id}.tif", tile.raster, meta.nodata)
        logInfo(s"---------tx: ${tx}, ty: ${ty} file: tile-${tile.id}.tif")
      }

      logInfo(s"Exported ${raster.count} tiles to $output")
=======
      val rrdd = RasterRDD(rasterPath.toUri.toString, sc, true)

      for (tmsTile <- rrdd) {
        val (tx, ty) = tmsTile.tileXY(zoom)
        val extent = TmsTiling.tileToExtent(tmsTile.id, zoom, rrdd.opCtx.rasterDefinition.tileLayout.pixelCols)
        GeoTiffWriter.write(s"${output}/tile-${tmsTile.id}.tif", tmsTile.tile, extent, meta.nodata)
        logInfo(s"---------tx: ${tx}, ty: ${ty} file: tile-${tmsTile.id}.tif")
      }

      logInfo(s"Exported ${rrdd.count} tiles to $output")
>>>>>>> 4688c347
    }
    finally {
      sc.stop
      System.clearProperty("spark.master.port")
    }
  }

  private def extractFromArgs(args: ExportArgs): Tuple5[Path, Int, String, PyramidMetadata, Configuration] = {
    val rasterPath = new Path(args.inputraster)
    val (pyramidPath, zoom) = (rasterPath.getParent, rasterPath.getName.toInt)
    val output = args.output
    val hadoopConf = args.hadoopConf
    val meta = PyramidMetadata(pyramidPath, hadoopConf)
    (rasterPath, zoom, output, meta, hadoopConf)
  }
}<|MERGE_RESOLUTION|>--- conflicted
+++ resolved
@@ -15,16 +15,9 @@
  */
 
 package geotrellis.spark.cmd
-<<<<<<< HEAD
-import geotrellis._
-import geotrellis.RasterExtent
-import geotrellis.data.GeoTiffWriter
-import geotrellis.raster.TileLayout
-=======
 import geotrellis.raster._
 import geotrellis.raster.io.GeoTiffWriter
 
->>>>>>> 4688c347
 import geotrellis.spark._
 import geotrellis.spark.cmd.args.HadoopArgs
 import geotrellis.spark.cmd.args.RasterArgs
@@ -94,11 +87,7 @@
     val (rasterPath, zoom, output, meta, hadoopConf) = extractFromArgs(args)
     
     // get extents and layout
-<<<<<<< HEAD
-    val (tileSize, rasterType) = (meta.tileSize, meta.rasterType)
-=======
     val (tileSize, cellType) = (meta.tileSize, meta.cellType)
->>>>>>> 4688c347
     val tileExtent = meta.rasterMetadata(zoom.toString).tileExtent
     val res = TmsTiling.resolution(zoom, tileSize)
     val extent = TmsTiling.tileToExtent(tileExtent, zoom, tileSize)
@@ -116,17 +105,10 @@
     }
 
     val tiles =
-<<<<<<< HEAD
-      reader.map(_.toTile(meta, zoom))
-        .toList
-        .sortWith(compare)
-        .map(_.raster)
-=======
       reader.map(_.toTmsTile(meta, zoom))
         .toList
         .sortWith(compare)
         .map(_.tile)
->>>>>>> 4688c347
 
     reader.close()
 
@@ -138,11 +120,7 @@
   private def exportTiles(args: ExportArgs) {
     val (rasterPath, zoom, output, meta, hadoopConf) = extractFromArgs(args)
     
-<<<<<<< HEAD
-    val (tileSize, rasterType) = (meta.tileSize, meta.rasterType)
-=======
     val (tileSize, cellType) = (meta.tileSize, meta.cellType)
->>>>>>> 4688c347
 
     val sc = args.sparkContext("Export")
 
@@ -152,17 +130,6 @@
     dir.mkdirs()
 
     try {
-<<<<<<< HEAD
-      val raster = RasterRDD(rasterPath.toUri.toString, sc, true)
-
-      for (tile <- raster) {
-        val (tx, ty) = tile.tileXY(zoom)
-        GeoTiffWriter.write(s"${output}/tile-${tile.id}.tif", tile.raster, meta.nodata)
-        logInfo(s"---------tx: ${tx}, ty: ${ty} file: tile-${tile.id}.tif")
-      }
-
-      logInfo(s"Exported ${raster.count} tiles to $output")
-=======
       val rrdd = RasterRDD(rasterPath.toUri.toString, sc, true)
 
       for (tmsTile <- rrdd) {
@@ -173,7 +140,6 @@
       }
 
       logInfo(s"Exported ${rrdd.count} tiles to $output")
->>>>>>> 4688c347
     }
     finally {
       sc.stop
