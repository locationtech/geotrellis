--- conflicted
+++ resolved
@@ -50,14 +50,12 @@
   def deserialize[T: ClassTag](bytes: Array[Byte]): T  = {
     ser.newInstance().deserialize[T](ByteBuffer.wrap(bytes))
   }
-<<<<<<< HEAD
   
   def deserialize[T: ClassTag](bytes: ByteBuffer): T = {
     ser.newInstance().deserialize[T](bytes)
-=======
+  }
 
   def deserializeStream[T: ClassTag](is: InputStream): T = {
     ser.newInstance().deserializeStream(is).readObject[T]
->>>>>>> d6ece93e
   }
 }