/*
 * Copyright (c) 2014 DigitalGlobe.
 * 
 * Licensed under the Apache License, Version 2.0 (the "License");
 * you may not use this file except in compliance with the License.
 * You may obtain a copy of the License at
 * 
 * http://www.apache.org/licenses/LICENSE-2.0
 * 
 * Unless required by applicable law or agreed to in writing, software
 * distributed under the License is distributed on an "AS IS" BASIS,
 * WITHOUT WARRANTIES OR CONDITIONS OF ANY KIND, either express or implied.
 * See the License for the specific language governing permissions and
 * limitations under the License.
 */

package geotrellis.spark.utils
import org.apache.hadoop.conf.Configuration
import org.apache.spark.Logging
import org.apache.spark.SparkConf
import org.apache.spark.SparkContext

import java.io.File

object SparkUtils extends Logging {
<<<<<<< HEAD
   
=======
>>>>>>> 4688c347
  def createSparkConf = new SparkConf()
  
  def createSparkContext(sparkMaster: String, appName: String, sparkConf: SparkConf = createSparkConf) = {
    val sparkHome = scala.util.Properties.envOrNone("SPARK_HOME") match {
      case Some(value) => value
      case None        => throw new Error("Oops, SPARK_HOME is not defined")
    }

    val gtHome = scala.util.Properties.envOrNone("GEOTRELLIS_HOME") match {
      case Some(value) => value
      case None        => throw new Error("Oops, GEOTRELLIS_HOME is not defined")
    }
   
    sparkConf
<<<<<<< HEAD
    .setMaster(sparkMaster)
    .setAppName(appName)
    .setSparkHome(sparkHome)
    .setJars(Array(jar(gtHome)))
    .set("spark.serializer", "org.apache.spark.serializer.KryoSerializer")
    .set("spark.kryo.registrator", "geotrellis.spark.KryoRegistrator")
    
    // TODO - find a way to have command line pass these in
    //.set("io.map.index.interval", "1")
    //.set("dfs.replication","1")
    //.set("spark.akka.timeout","10000")
=======
      .setMaster(sparkMaster)
      .setAppName(appName)
      .setSparkHome(sparkHome)
      .setJars(Array(jar(gtHome)))
      .set("spark.serializer", "org.apache.spark.serializer.KryoSerializer")
      .set("spark.kryo.registrator", "geotrellis.spark.KryoRegistrator")   
>>>>>>> 4688c347

    new SparkContext(sparkConf)
  }
  
  def createHadoopConfiguration = {
    // TODO - figure out how to get the conf directory automatically added to classpath via sbt
    // - right now it is manually added
    Configuration.addDefaultResource("core-site.xml")
    Configuration.addDefaultResource("mapred-site.xml")
    Configuration.addDefaultResource("hdfs-site.xml")
    new Configuration
  }

  /* 
   * Find the geotrellis-spark jar under the geotrellis home directory and return it with a 
   * "local:" prefix that tells Spark to look for that jar on every slave node where its 
   * executors are scheduled
   * 
   *  For e.g., if GEOTRELLIS_HOME = /usr/local/geotrellis 
   *  and the jar lives in /usr/local/geotrellis/geotrellis-spark_2.10-0.10.0-SNAPSHOT.jar
   *  then this gets returned: "local:/usr/local/geotrellis/geotrellis-spark_2.10-0.10.0-SNAPSHOT.jar" 
   **/
  def jar(gtHome: String): String = {
    def isMatch(fileName: String): Boolean = "geotrellis-spark(.)*.jar".r.findFirstIn(fileName) match {
      case Some(_) => true
      case None    => false
    }

    def findJar(file: File): Array[Option[File]] = {
      if (isMatch(file.getName))
        Array(Some(file))
      else if (file.isDirectory())
        file.listFiles().flatMap(findJar(_))
      else Array(None)
    }

    def prefix(s: String) = "local:" + s
    
    val matches = findJar(new File(gtHome)).flatten
    if (matches.length == 1) {
      val firstMatch = prefix(matches(0).getAbsolutePath)
      logInfo(s"Found unique match for geotrellis-spark jar: ${firstMatch}")
      firstMatch
    } else if (matches.length > 1) {
      logInfo(s"Found ${matches.length} matches for geotrellis-spark jar: ")
      logInfo("{" + matches.mkString(",") + "}")
      val firstMatch = prefix(matches(0).getAbsolutePath)
      logInfo("Using first match: " + firstMatch)
      firstMatch
    } else {
      sys.error("Couldn't find geotrellis jar")
    }
  }
}<|MERGE_RESOLUTION|>--- conflicted
+++ resolved
@@ -23,10 +23,6 @@
 import java.io.File
 
 object SparkUtils extends Logging {
-<<<<<<< HEAD
-   
-=======
->>>>>>> 4688c347
   def createSparkConf = new SparkConf()
   
   def createSparkContext(sparkMaster: String, appName: String, sparkConf: SparkConf = createSparkConf) = {
@@ -41,26 +37,12 @@
     }
    
     sparkConf
-<<<<<<< HEAD
-    .setMaster(sparkMaster)
-    .setAppName(appName)
-    .setSparkHome(sparkHome)
-    .setJars(Array(jar(gtHome)))
-    .set("spark.serializer", "org.apache.spark.serializer.KryoSerializer")
-    .set("spark.kryo.registrator", "geotrellis.spark.KryoRegistrator")
-    
-    // TODO - find a way to have command line pass these in
-    //.set("io.map.index.interval", "1")
-    //.set("dfs.replication","1")
-    //.set("spark.akka.timeout","10000")
-=======
       .setMaster(sparkMaster)
       .setAppName(appName)
       .setSparkHome(sparkHome)
       .setJars(Array(jar(gtHome)))
       .set("spark.serializer", "org.apache.spark.serializer.KryoSerializer")
       .set("spark.kryo.registrator", "geotrellis.spark.KryoRegistrator")   
->>>>>>> 4688c347
 
     new SparkContext(sparkConf)
   }
