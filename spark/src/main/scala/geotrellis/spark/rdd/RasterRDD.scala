/*
 * Copyright (c) 2014 DigitalGlobe.
 * 
 * Licensed under the Apache License, Version 2.0 (the "License");
 * you may not use this file except in compliance with the License.
 * You may obtain a copy of the License at
 * 
 * http://www.apache.org/licenses/LICENSE-2.0
 * 
 * Unless required by applicable law or agreed to in writing, software
 * distributed under the License is distributed on an "AS IS" BASIS,
 * WITHOUT WARRANTIES OR CONDITIONS OF ANY KIND, either express or implied.
 * See the License for the specific language governing permissions and
 * limitations under the License.
 */

package geotrellis.spark.rdd

import geotrellis.spark._
import geotrellis.spark.tiling._
import geotrellis.spark.metadata.Context
import geotrellis.spark.op.local.AddOpMethods
import geotrellis.spark.op.local.DivideOpMethods
import geotrellis.spark.op.local.MultiplyOpMethods
import geotrellis.spark.op.local.SubtractOpMethods
import geotrellis.spark.formats.ArgWritable
import geotrellis.spark.formats.TileIdWritable

import org.apache.spark.Partition
import org.apache.spark.SparkContext
import org.apache.spark.TaskContext
import org.apache.spark.rdd.RDD

import org.apache.hadoop.fs.Path

class RasterRDD(val prev: RDD[TmsTile], val opCtx: Context)
  extends RDD[TmsTile](prev)
  with AddOpMethods[RasterRDD]
  with SubtractOpMethods[RasterRDD]
  with MultiplyOpMethods[RasterRDD]
  with DivideOpMethods[RasterRDD] {

  override val partitioner = Some(opCtx.partitioner)
  
  // TODO - investigate whether this needs to work on the partitioner's output 
  // instead of firstParent's partitions (e.g., what if the RasterRDD was created
  // using an operation that involved modifying partitions (coalescing, cropping, etc.)
  override def getPartitions: Array[Partition] = firstParent.partitions

  override def compute(split: Partition, context: TaskContext) =
    firstParent.iterator(split, context)

  def toWritable =
    mapPartitions({ partition =>
<<<<<<< HEAD
      partition.map(_.toWritable)        
=======
      partition.map(_.toWritable)
>>>>>>> 4688c347
    }, true)

  def mapTiles(f: TmsTile => TmsTile): RasterRDD =
    mapPartitions({ partition =>
      partition.map { tile =>
        f(tile)
      }
    }, true)
    .withContext(opCtx)

  def combineTiles(other: RasterRDD)(f: (TmsTile, TmsTile) => TmsTile): RasterRDD =
    zipPartitions(other, true) { (partition1, partition2) =>
      partition1.zip(partition2).map {
        case (tile1, tile2) =>
          f(tile1, tile2)
      }
    }
    .withContext(opCtx)
}

object RasterRDD {

  def apply(raster: String, sc: SparkContext, addUserNoData: Boolean = false): RasterRDD =
    apply(new Path(raster), sc, addUserNoData)

  /* 
   * The only reason why there are two variants of apply that take Path and only one 
   * variant that takes String is because Scala allows at most one overloaded method
   * with default arguments. I may as well have had one variant of apply that takes 
   * Path and two that take String
   */
  def apply(raster: Path, sc: SparkContext): RasterRDD =
    RasterHadoopRDD(raster, sc).toRasterRDD()

  def apply(raster: Path, sc: SparkContext, addUserNoData: Boolean): RasterRDD =
    RasterHadoopRDD(raster, sc).toRasterRDD(addUserNoData)
}<|MERGE_RESOLUTION|>--- conflicted
+++ resolved
@@ -52,11 +52,7 @@
 
   def toWritable =
     mapPartitions({ partition =>
-<<<<<<< HEAD
-      partition.map(_.toWritable)        
-=======
       partition.map(_.toWritable)
->>>>>>> 4688c347
     }, true)
 
   def mapTiles(f: TmsTile => TmsTile): RasterRDD =
