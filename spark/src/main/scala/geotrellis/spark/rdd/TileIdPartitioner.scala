--- conflicted
+++ resolved
@@ -23,24 +23,14 @@
 import org.apache.commons.codec.binary.Base64
 import org.apache.hadoop.conf.Configuration
 import org.apache.hadoop.fs.Path
-<<<<<<< HEAD
-
-=======
->>>>>>> 4688c347
 import java.io.ObjectInputStream
 import java.io.ObjectOutputStream
 import java.io.PrintWriter
 import java.nio.ByteBuffer
-<<<<<<< HEAD
-
-=======
->>>>>>> 4688c347
 import scala.collection.mutable.ArrayBuffer
 import scala.collection.mutable.ListBuffer
 import com.quantifind.sumac.ArgMain
 
-
-import com.quantifind.sumac.ArgMain
 
 class TileIdPartitioner extends org.apache.spark.Partitioner {
 
@@ -60,10 +50,6 @@
     (TileIdWritable(min), TileIdWritable(max))
   }
 
-<<<<<<< HEAD
-  // TODO override equals and hashCode
-
-=======
   def save(raster: Path, conf: Configuration) =
     TileIdPartitioner.writeSplits(splits.toSeq.map(_.get), raster, conf)
 
@@ -79,7 +65,6 @@
   
   override def hashCode: Int = splits.hashCode
   
->>>>>>> 4688c347
   private def findPartition(key: Any) = {
     val index = java.util.Arrays.binarySearch(splits.asInstanceOf[Array[Object]], key)
     if (index < 0)
@@ -136,8 +121,7 @@
               TileIdWritable(ByteBuffer.wrap(Base64.decodeBase64(line.getBytes)).getLong)
           }
           splits.toArray
-        }
-        finally {
+        } finally {
           in.close
         }
       case None =>
@@ -176,17 +160,10 @@
     if (!splits.isEmpty) {
       val meta = PyramidMetadata(raster.getParent(), conf)
       val tileExtent = meta.metadataForBaseZoom.tileExtent
-<<<<<<< HEAD
-      val (tileSize, rasterType) = (meta.tileSize, meta.rasterType)
-
-      val inc = RasterSplitGenerator.computeIncrement(tileExtent,
-        TmsTiling.tileSizeBytes(tileSize, rasterType),
-=======
       val (tileSize, cellType) = (meta.tileSize, meta.cellType)
 
       val inc = RasterSplitGenerator.computeIncrement(tileExtent,
         TmsTiling.tileSizeBytes(tileSize, cellType),
->>>>>>> 4688c347
         HdfsUtils.defaultBlockSize(raster, conf))
       println(s"(xInc,yInc) = ${inc}")
     }
@@ -197,9 +174,4 @@
     val conf = SparkUtils.createHadoopConfiguration
     printSplits(input, conf)
   }
-<<<<<<< HEAD
-
-}
-=======
-}
->>>>>>> 4688c347
+}