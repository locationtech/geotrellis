--- conflicted
+++ resolved
@@ -41,11 +41,7 @@
     val bcZoneHistogramMap = sc.broadcast(zoneHistogramMap)
     val bcZoneSumMap = sc.broadcast(zoneSumMap)
 
-<<<<<<< HEAD
-    rasterRDD.combineRows(zonesRasterRDD) { case (t, z) =>
-=======
     rasterRDD.combinePairs(zonesRasterRDD) { case (t, z) =>
->>>>>>> 4f627f3a
       val zhm = bcZoneHistogramMap.value
       val zsm = bcZoneSumMap.value
 
