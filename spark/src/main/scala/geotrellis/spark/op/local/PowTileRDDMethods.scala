package geotrellis.spark.op.local

import geotrellis.raster._
import geotrellis.spark._
import geotrellis.spark.op._
import geotrellis.raster.op.local.Pow
<<<<<<< HEAD
import org.apache.spark.Partitioner
=======
import org.apache.spark.rdd.RDD
>>>>>>> 629ca364

trait PowTileRDDMethods[K] extends TileRDDMethods[K] {
  /** Pow each value of the raster by a constant value.*/
  def localPow(i: Int) =
    self.mapValues { r => Pow(r, i) }

  /** Pow each value of the raster by a constant value.*/
  def **(i:Int) = localPow(i)

  /** Pow a constant value by each cell value.*/
  def localPowValue(i: Int) =
    self.mapValues { r => Pow(i, r) }

  /** Pow a constant value by each cell value.*/
  def **:(i:Int) = localPowValue(i)

  /** Pow each value of a raster by a double constant value.*/
  def localPow(d: Double) =
    self.mapValues { r => Pow(r, d) }
  /** Pow each value of a raster by a double constant value.*/
  def **(d:Double) = localPow(d)

  /** Pow a double constant value by each cell value.*/
  def localPowValue(d: Double) =
    self.mapValues { r => Pow(d, r) }

  /** Pow a double constant value by each cell value.*/
  def **:(d: Double) = localPowValue(d)

  /** Pow the values of each cell in each raster. */
<<<<<<< HEAD
  def localPow(other: Self): Self = localPow(other, None)
  def localPow(other: Self, partitioner: Option[Partitioner]): Self =
    self.combineValues(other, partitioner)(Pow.apply)

  /** Pow the values of each cell in each raster. */
  def **(other: Self): Self = localPow(other, None)

  /** Pow the values of each cell in each raster. */
  def localPow(others: Traversable[Self], partitioner: Option[Partitioner]): Self =
    self.combineValues(others, partitioner)(Pow.apply)

  /** Pow the values of each cell in each raster. */
  def **(others: Traversable[Self]): Self = localPow(others, None)
=======
  def localPow(other: RDD[(K, Tile)]) =
    self.combineValues(other)(Pow.apply)

  /** Pow the values of each cell in each raster. */
  def **(other: RDD[(K, Tile)]) = localPow(other)

  /** Pow the values of each cell in each raster. */
  def localPow(others: Traversable[RDD[(K, Tile)]]) =
    self.combineValues(others)(Pow.apply)

  /** Pow the values of each cell in each raster. */
  def **(others: Traversable[RDD[(K, Tile)]]) = localPow(others)
>>>>>>> 629ca364
}<|MERGE_RESOLUTION|>--- conflicted
+++ resolved
@@ -4,11 +4,8 @@
 import geotrellis.spark._
 import geotrellis.spark.op._
 import geotrellis.raster.op.local.Pow
-<<<<<<< HEAD
 import org.apache.spark.Partitioner
-=======
 import org.apache.spark.rdd.RDD
->>>>>>> 629ca364
 
 trait PowTileRDDMethods[K] extends TileRDDMethods[K] {
   /** Pow each value of the raster by a constant value.*/
@@ -39,32 +36,17 @@
   def **:(d: Double) = localPowValue(d)
 
   /** Pow the values of each cell in each raster. */
-<<<<<<< HEAD
-  def localPow(other: Self): Self = localPow(other, None)
-  def localPow(other: Self, partitioner: Option[Partitioner]): Self =
+  def localPow(other: RDD[(K, Tile)]): RDD[(K, Tile)] = localPow(other, None)
+  def localPow(other: RDD[(K, Tile)], partitioner: Option[Partitioner]): RDD[(K, Tile)] =
     self.combineValues(other, partitioner)(Pow.apply)
 
   /** Pow the values of each cell in each raster. */
-  def **(other: Self): Self = localPow(other, None)
+  def **(other: RDD[(K, Tile)]): RDD[(K, Tile)] = localPow(other, None)
 
   /** Pow the values of each cell in each raster. */
-  def localPow(others: Traversable[Self], partitioner: Option[Partitioner]): Self =
+  def localPow(others: Traversable[RDD[(K, Tile)]], partitioner: Option[Partitioner]): RDD[(K, Tile)] =
     self.combineValues(others, partitioner)(Pow.apply)
 
   /** Pow the values of each cell in each raster. */
-  def **(others: Traversable[Self]): Self = localPow(others, None)
-=======
-  def localPow(other: RDD[(K, Tile)]) =
-    self.combineValues(other)(Pow.apply)
-
-  /** Pow the values of each cell in each raster. */
-  def **(other: RDD[(K, Tile)]) = localPow(other)
-
-  /** Pow the values of each cell in each raster. */
-  def localPow(others: Traversable[RDD[(K, Tile)]]) =
-    self.combineValues(others)(Pow.apply)
-
-  /** Pow the values of each cell in each raster. */
-  def **(others: Traversable[RDD[(K, Tile)]]) = localPow(others)
->>>>>>> 629ca364
+  def **(others: Traversable[RDD[(K, Tile)]]): RDD[(K, Tile)] = localPow(others, None)
 }