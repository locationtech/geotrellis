--- conflicted
+++ resolved
@@ -4,11 +4,8 @@
 import geotrellis.spark._
 import geotrellis.spark.op._
 import geotrellis.raster.op.local.Equal
-<<<<<<< HEAD
 import org.apache.spark.Partitioner
-=======
 import org.apache.spark.rdd.RDD
->>>>>>> 629ca364
 
 trait EqualTileRDDMethods[K] extends TileRDDMethods[K] {
   /**
@@ -32,11 +29,6 @@
     * the corresponding cell value of the input raster is equal to the provided
     * raster, else 0.
     */
-<<<<<<< HEAD
-  def localEqual(other: Self, partitioner: Option[Partitioner] = None): Self =
+  def localEqual(other: RDD[(K, Tile)], partitioner: Option[Partitioner] = None): RDD[(K, Tile)] =
     self.combineValues(other, partitioner)(Equal.apply)
-=======
-  def localEqual(other: RDD[(K, Tile)]) =
-    self.combineValues(other)(Equal.apply)
->>>>>>> 629ca364
 }