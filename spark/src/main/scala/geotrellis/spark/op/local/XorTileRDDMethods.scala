--- conflicted
+++ resolved
@@ -4,11 +4,8 @@
 import geotrellis.spark._
 import geotrellis.spark.op._
 import geotrellis.raster.op.local.Xor
-<<<<<<< HEAD
 import org.apache.spark.Partitioner
-=======
 import org.apache.spark.rdd.RDD
->>>>>>> 629ca364
 
 trait XorTileRDDMethods[K] extends TileRDDMethods[K] {
   /** Xor a constant Int value to each cell. */
@@ -22,31 +19,18 @@
   def ^:(i: Int) = localXor(i)
 
   /** Xor the values of each cell in each raster.  */
-<<<<<<< HEAD
-  def localXor(other: Self): Self = localXor(other, None)
-  def localXor(other: Self, partitioner: Option[Partitioner]): Self =
+  def localXor(other: RDD[(K, Tile)]): RDD[(K, Tile)] = localXor(other, None)
+  def localXor(other: RDD[(K, Tile)], partitioner: Option[Partitioner]): RDD[(K, Tile)] =
     self.combineValues(other, partitioner)(Xor.apply)
-=======
-  def localXor(other: RDD[(K, Tile)]) =
-    self.combineValues(other)(Xor.apply)
->>>>>>> 629ca364
 
   /** Xor the values of each cell in each raster. */
-  def ^(r: RasterRDD[K]): Self = localXor(r, None)
+  def ^(r: RasterRDD[K]): RDD[(K, Tile)] = localXor(r, None)
   
   /** Xor the values of each cell in each raster. */
-<<<<<<< HEAD
-  def localXor(others: Traversable[Self]): Self = localXor(others, None)
-  def localXor(others: Traversable[Self], partitioner: Option[Partitioner]): Self =
+  def localXor(others: Traversable[RDD[(K, Tile)]]): RDD[(K, Tile)] = localXor(others, None)
+  def localXor(others: Traversable[RDD[(K, Tile)]], partitioner: Option[Partitioner]): RDD[(K, Tile)] =
     self.combineValues(others, partitioner)(Xor.apply)
 
   /** Xor the values of each cell in each raster. */
-  def ^(others: Traversable[Self]): Self = localXor(others, None)
-=======
-  def localXor(others: Traversable[RDD[(K, Tile)]]) =
-    self.combineValues(others)(Xor.apply)
-
-  /** Xor the values of each cell in each raster. */
-  def ^(others: Traversable[RDD[(K, Tile)]]) = localXor(others)
->>>>>>> 629ca364
+  def ^(others: Traversable[RDD[(K, Tile)]]): RDD[(K, Tile)] = localXor(others, None)
 }