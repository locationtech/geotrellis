package geotrellis.spark.op.local

import geotrellis.spark._
import geotrellis.raster.op.local.Unequal

trait UnequalRasterRDDMethods[K] extends RasterRDDMethods[K] {
  /**
   * Returns a Tile with data of TypeBit, where cell values equal 1 if
   * the corresponding cell value of the input raster is equal to the input
   * integer, else 0.
   */
<<<<<<< HEAD
  def localUnequal(i: Int): RasterRDD[K] = rasterRDD.mapRows {
=======
  def localUnequal(i: Int): RasterRDD[K] = rasterRDD.mapPairs {
>>>>>>> 4f627f3a
    case (t, r) => (t, Unequal(r, i))
  }
  /**
   * Returns a Tile with data of TypeBit, where cell values equal 1 if
   * the corresponding cell value of the input raster is equal to the input
   * integer, else 0.
   */
  def !==(i: Int): RasterRDD[K] = localUnequal(i)
  /**
   * Returns a Tile with data of TypeBit, where cell values equal 1 if
   * the corresponding cell value of the input raster is equal to the input
   * integer, else 0.
   */
  def !==:(i: Int): RasterRDD[K] = localUnequal(i)
  /**
   * Returns a Tile with data of TypeBit, where cell values equal 1 if
   * the corresponding cell value of the input raster is equal to the input
   * intenger, else 0.
   */
<<<<<<< HEAD
  def localUnequal(d: Double): RasterRDD[K] = rasterRDD.mapRows {
=======
  def localUnequal(d: Double): RasterRDD[K] = rasterRDD.mapPairs {
>>>>>>> 4f627f3a
    case (t, r) => (t, Unequal(r, d))
  }
  /**
   * Returns a Tile with data of TypeBit, where cell values equal 1 if
   * the corresponding cell value of the input raster is equal to the input
   * double, else 0.
   */
  def !==(d: Double): RasterRDD[K] = localUnequal(d)
  /**
   * Returns a Tile with data of TypeBit, where cell values equal 1 if
   * the corresponding cell value of the input raster is equal to the input
   * double, else 0.
   */
  def !==:(d: Double): RasterRDD[K] = localUnequal(d)
  /**
   * Returns a Tile with data of TypeBit, where cell values equal 1 if
   * the corresponding cell valued of the rasters are not equal, else 0.
   */
<<<<<<< HEAD
  def localUnequal(other: RasterRDD[K]): RasterRDD[K] = rasterRDD.combineRows(other) {
=======
  def localUnequal(other: RasterRDD[K]): RasterRDD[K] = rasterRDD.combinePairs(other) {
>>>>>>> 4f627f3a
    case ((t1, r1), (t2, r2)) => (t1, Unequal(r1, r2))
  }
  /**
   * Returns a Tile with data of TypeBit, where cell values equal 1 if
   * the corresponding cell valued of the raster are not equal, else 0.
   */
  def !==(other: RasterRDD[K]): RasterRDD[K] = localUnequal(other)
}<|MERGE_RESOLUTION|>--- conflicted
+++ resolved
@@ -9,11 +9,7 @@
    * the corresponding cell value of the input raster is equal to the input
    * integer, else 0.
    */
-<<<<<<< HEAD
-  def localUnequal(i: Int): RasterRDD[K] = rasterRDD.mapRows {
-=======
   def localUnequal(i: Int): RasterRDD[K] = rasterRDD.mapPairs {
->>>>>>> 4f627f3a
     case (t, r) => (t, Unequal(r, i))
   }
   /**
@@ -33,11 +29,7 @@
    * the corresponding cell value of the input raster is equal to the input
    * intenger, else 0.
    */
-<<<<<<< HEAD
-  def localUnequal(d: Double): RasterRDD[K] = rasterRDD.mapRows {
-=======
   def localUnequal(d: Double): RasterRDD[K] = rasterRDD.mapPairs {
->>>>>>> 4f627f3a
     case (t, r) => (t, Unequal(r, d))
   }
   /**
@@ -56,11 +48,7 @@
    * Returns a Tile with data of TypeBit, where cell values equal 1 if
    * the corresponding cell valued of the rasters are not equal, else 0.
    */
-<<<<<<< HEAD
-  def localUnequal(other: RasterRDD[K]): RasterRDD[K] = rasterRDD.combineRows(other) {
-=======
   def localUnequal(other: RasterRDD[K]): RasterRDD[K] = rasterRDD.combinePairs(other) {
->>>>>>> 4f627f3a
     case ((t1, r1), (t2, r2)) => (t1, Unequal(r1, r2))
   }
   /**
