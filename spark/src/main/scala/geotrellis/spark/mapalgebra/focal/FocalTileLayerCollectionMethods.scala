package geotrellis.spark.mapalgebra.focal

import geotrellis.raster._
import geotrellis.raster.mapalgebra.focal._

trait FocalTileLayerCollectionMethods[K] extends CollectionFocalOperation[K] {

  def focalSum(n: Neighborhood, target: TargetCell = TargetCell.All) = focal(n) { (tile, bounds) => Sum(tile, n, bounds, target) }
  def focalMin(n: Neighborhood, target: TargetCell = TargetCell.All) = focal(n) { (tile, bounds) => Min(tile, n, bounds, target) }
  def focalMax(n: Neighborhood, target: TargetCell = TargetCell.All) = focal(n) { (tile, bounds) => Max(tile, n, bounds, target) }
  def focalMean(n: Neighborhood, target: TargetCell = TargetCell.All) = focal(n) { (tile, bounds) => Mean(tile, n, bounds, target) }
  def focalMedian(n: Neighborhood, target: TargetCell = TargetCell.All) = focal(n) { (tile, bounds) => Median(tile, n, bounds, target) }
  def focalMode(n: Neighborhood, target: TargetCell = TargetCell.All) = focal(n) { (tile, bounds) => Mode(tile, n, bounds, target) }
  def focalStandardDeviation(n: Neighborhood, target: TargetCell = TargetCell.All) = focal(n) { (tile, bounds) => StandardDeviation(tile, n, bounds, target) }
  def focalConway() = { val n = Square(1) ; focal(n) { (tile, bounds) => Sum(tile, n, bounds) } }
  def focalConvolve(k: Kernel, target: TargetCell = TargetCell.All) = { focal(k) { (tile, bounds) => Convolve(tile, k, bounds, target) } }

<<<<<<< HEAD
  def aspect(target: TargetCell = TargetCell.All) = {
    val n = Square(1)
    focalWithCellSize(n) { (tile, bounds, cellSize) =>
      Aspect(tile, n, bounds, cellSize, target)
    }
  }

  def slope(zFactor: Double = 1.0, target: TargetCell = TargetCell.All) = {
    val n = Square(1)
    focalWithCellSize(n) { (tile, bounds, cellSize) =>
      Slope(tile, n, bounds, cellSize, zFactor, target)
    }
=======
  /** Calculates the aspect of each cell in a raster.
   *
   * @see [[geotrellis.raster.mapalgebra.focal.Aspect]]
   */
  def aspect() = {
    val n = Square(1)
    focalWithCellSize(n) { (tile, bounds, cellSize) =>
      Aspect(tile, n, bounds, cellSize)
    }.mapContext(_.copy(cellType = DoubleConstantNoDataCellType))
  }

  /** Calculates the slope of each cell in a raster.
   *
   * @see [[geotrellis.raster.mapalgebra.focal.Slope]]
   */
  def slope(zFactor: Double = 1.0) = {
    val n = Square(1)
    focalWithCellSize(n) { (tile, bounds, cellSize) =>
      Slope(tile, n, bounds, cellSize, zFactor)
    }.mapContext(_.copy(cellType = DoubleConstantNoDataCellType))
>>>>>>> 63bb7983
  }
}<|MERGE_RESOLUTION|>--- conflicted
+++ resolved
@@ -15,28 +15,14 @@
   def focalConway() = { val n = Square(1) ; focal(n) { (tile, bounds) => Sum(tile, n, bounds) } }
   def focalConvolve(k: Kernel, target: TargetCell = TargetCell.All) = { focal(k) { (tile, bounds) => Convolve(tile, k, bounds, target) } }
 
-<<<<<<< HEAD
+  /** Calculates the aspect of each cell in a raster.
+   *
+   * @see [[geotrellis.raster.mapalgebra.focal.Aspect]]
+   */
   def aspect(target: TargetCell = TargetCell.All) = {
     val n = Square(1)
     focalWithCellSize(n) { (tile, bounds, cellSize) =>
       Aspect(tile, n, bounds, cellSize, target)
-    }
-  }
-
-  def slope(zFactor: Double = 1.0, target: TargetCell = TargetCell.All) = {
-    val n = Square(1)
-    focalWithCellSize(n) { (tile, bounds, cellSize) =>
-      Slope(tile, n, bounds, cellSize, zFactor, target)
-    }
-=======
-  /** Calculates the aspect of each cell in a raster.
-   *
-   * @see [[geotrellis.raster.mapalgebra.focal.Aspect]]
-   */
-  def aspect() = {
-    val n = Square(1)
-    focalWithCellSize(n) { (tile, bounds, cellSize) =>
-      Aspect(tile, n, bounds, cellSize)
     }.mapContext(_.copy(cellType = DoubleConstantNoDataCellType))
   }
 
@@ -44,11 +30,10 @@
    *
    * @see [[geotrellis.raster.mapalgebra.focal.Slope]]
    */
-  def slope(zFactor: Double = 1.0) = {
+  def slope(zFactor: Double = 1.0, target: TargetCell = TargetCell.All) = {
     val n = Square(1)
     focalWithCellSize(n) { (tile, bounds, cellSize) =>
-      Slope(tile, n, bounds, cellSize, zFactor)
+      Slope(tile, n, bounds, cellSize, zFactor, target)
     }.mapContext(_.copy(cellType = DoubleConstantNoDataCellType))
->>>>>>> 63bb7983
   }
 }